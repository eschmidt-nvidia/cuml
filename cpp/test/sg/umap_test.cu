/*
 * Copyright (c) 2019, NVIDIA CORPORATION.
 *
 * Licensed under the Apache License, Version 2.0 (the "License");
 * you may not use this file except in compliance with the License.
 * You may obtain a copy of the License at
 *
 *     http://www.apache.org/licenses/LICENSE-2.0
 *
 * Unless required by applicable law or agreed to in writing, software
 * distributed under the License is distributed on an "AS IS" BASIS,
 * WITHOUT WARRANTIES OR CONDITIONS OF ANY KIND, either express or implied.
 * See the License for the specific language governing permissions and
 * limitations under the License.
 */

#include <gtest/gtest.h>

#include "cuML.hpp"

<<<<<<< HEAD
#include "umap/umapparams.h"
#include "umap/runner.h"
#include "knn/knn.hpp"
=======
#include "knn/knn.h"
#include "umap/runner.h"
#include "umap/umapparams.h"
>>>>>>> 18227e11

#include <cuda_utils.h>

#include <iostream>
#include <vector>

using namespace ML;
using namespace std;

/**
 * For now, this is mostly to test the c++ algorithm is able to be built.
 * Comprehensive comparisons of resulting embeddings are being done in the
 * Python test suite. Next to come will be a CUDA implementation of t-SNE's
 * trustworthiness score, which will allow us to gtest embedding algorithms.
 */
class UMAPTest : public ::testing::Test {
 protected:
  void basicTest() {
    cumlHandle handle;

    umap_params = new UMAPParams();
    umap_params->n_neighbors = k;
    umap_params->verbose = true;
    umap_params->target_metric = UMAPParams::MetricType::CATEGORICAL;

    kNN *knn = new kNN(handle, d);
    cudaStream_t stream;
    CUDA_CHECK(cudaStreamCreate(&stream));
    UMAPAlgo::find_ab(umap_params, stream);

    std::vector<float> X = {1.0,  1.0, 34.0, 76.0, 2.0, 29.0,
                            34.0, 3.0, 13.0, 23.0, 7.0, 80.0};

    std::vector<float> Y = {-1, 1, 1, 0};

    float *X_d, *Y_d;
    MLCommon::allocate(Y_d, n);
    MLCommon::allocate(X_d, n * d);
    MLCommon::updateDevice(X_d, X.data(), n * d, stream);
    MLCommon::updateDevice(Y_d, Y.data(), n, stream);

    MLCommon::allocate(embeddings, n * umap_params->n_components);

    std::cout << "Performing fit()" << std::endl;

    UMAPAlgo::_fit<float, 256>(handle, X_d, n, d, knn, umap_params, embeddings,
                               stream);

    std::cout << "done." << std::endl;

    std::cout << "Performing transform" << std::endl;

    float *xformed;
    MLCommon::allocate(xformed, n * umap_params->n_components);

    UMAPAlgo::_transform<float, 32>(handle, X_d, n, d, embeddings, n, knn,
                                    umap_params, xformed, stream);

    std::cout << "Done." << std::endl;

    std::cout << "Performing supervised fit" << std::endl;

    UMAPAlgo::_fit<float, 32>(handle, X_d, Y_d, n, d, knn, umap_params,
                              embeddings, stream);

    std::cout << "Done." << std::endl;

    CUDA_CHECK(cudaStreamDestroy(stream));
  }

  void SetUp() override { basicTest(); }

  void TearDown() override {}

 protected:
  UMAPParams *umap_params;

  int d = 3;
  int n = 4;
  int k = 2;

  float *embeddings;
};

typedef UMAPTest UMAPTestF;
TEST_F(UMAPTestF, Result) {}<|MERGE_RESOLUTION|>--- conflicted
+++ resolved
@@ -18,15 +18,9 @@
 
 #include "cuML.hpp"
 
-<<<<<<< HEAD
-#include "umap/umapparams.h"
-#include "umap/runner.h"
 #include "knn/knn.hpp"
-=======
-#include "knn/knn.h"
 #include "umap/runner.h"
 #include "umap/umapparams.h"
->>>>>>> 18227e11
 
 #include <cuda_utils.h>
 
