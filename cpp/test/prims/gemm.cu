--- conflicted
+++ resolved
@@ -16,11 +16,7 @@
 
 #include <common/cudart_utils.h>
 #include <gtest/gtest.h>
-<<<<<<< HEAD
-#include <linalg/gemm.h>
-=======
-#include "linalg/gemm.cuh"
->>>>>>> 0dcab16e
+#include <linalg/gemm.cuh>
 
 namespace MLCommon {
 namespace LinAlg {
