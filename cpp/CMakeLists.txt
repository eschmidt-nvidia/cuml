--- conflicted
+++ resolved
@@ -346,11 +346,7 @@
   ${CUTLASS_DIR}/src/cutlass
   ${CUB_DIR}/src/cub
   ${TREELITE_DIR}/include
-<<<<<<< HEAD
   ${TREELITE_DIR}/include/fmt
-=======
-  ${TREELITE_DIR}/runtime/native/include
->>>>>>> 83b72c6c
   ${ZLIB_INCLUDE_DIRS$})
 
 set(PRIMS_TEST_UTILS
