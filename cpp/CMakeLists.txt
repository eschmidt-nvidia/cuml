#=============================================================================
# Copyright (c) 2018-2020, NVIDIA CORPORATION.
#
# Licensed under the Apache License, Version 2.0 (the "License");
# you may not use this file except in compliance with the License.
# You may obtain a copy of the License at
#
#     http://www.apache.org/licenses/LICENSE-2.0
#
# Unless required by applicable law or agreed to in writing, software
# distributed under the License is distributed on an "AS IS" BASIS,
# WITHOUT WARRANTIES OR CONDITIONS OF ANY KIND, either express or implied.
# See the License for the specific language governing permissions and
# limitations under the License.
#=============================================================================

set (CMAKE_FIND_NO_INSTALL_PREFIX TRUE FORCE)

cmake_minimum_required(VERSION 3.14 FATAL_ERROR)

project(CUML VERSION 0.15.0 LANGUAGES C CXX CUDA)

##############################################################################
# - build type ---------------------------------------------------------------

# Set a default build type if none was specified
set(DEFAULT_BUILD_TYPE "Release")

if(NOT CMAKE_BUILD_TYPE AND NOT CMAKE_CONFIGURATION_TYPES)
  message(STATUS "Setting build type to '${DEFAULT_BUILD_TYPE}' since none specified.")
  set(CMAKE_BUILD_TYPE "${DEFAULT_BUILD_TYPE}" CACHE
      STRING "Choose the type of build." FORCE)
  # Set the possible values of build type for cmake-gui
  set_property(CACHE CMAKE_BUILD_TYPE PROPERTY STRINGS
    "Debug" "Release")
endif()

# this is needed for clang-tidy runs
set(CMAKE_EXPORT_COMPILE_COMMANDS ON)

##############################################################################
# - User Options  ------------------------------------------------------------

set(BLAS_LIBRARIES "" CACHE STRING
    "Location of BLAS library for FAISS build.")

option(BUILD_CUML_C_LIBRARY "Build libcuml shared library. Contains the cuML C API" ON)

option(BUILD_CUML_CPP_LIBRARY "Build libcuml++ shared library" ON)

option(BUILD_CUML_TESTS "Build cuML algorithm tests" ON)

option(BUILD_CUML_MG_TESTS "Build cuML multigpu algorithm tests" OFF)

option(BUILD_PRIMS_TESTS "Build ml-prim tests" ON)

option(BUILD_CUML_EXAMPLES "Build C++ API usage examples" ON)

option(BUILD_CUML_BENCH "Build cuML C++ benchmark tests" ON)

option(BUILD_CUML_PRIMS_BENCH "Build ml-prims C++ benchmark tests" ON)

option(BUILD_CUML_STD_COMMS "Build the standard NCCL+UCX Communicator" ON)

option(BUILD_CUML_MPI_COMMS "Build the MPI+NCCL Communicator (used for testing)" OFF)

option(CMAKE_CXX11_ABI "Enable the GLIBCXX11 ABI" ON)

option(DETECT_CONDA_ENV "Enable detection of conda environment for dependencies" ON)

option(DISABLE_OPENMP "Disable OpenMP" OFF)

option(ENABLE_CUMLPRIMS_MG "Enable algorithms that use libcumlprims_mg" ON)

option(EMPTY_MARKER_KERNEL "Enable empty marker kernel after nvtxRangePop" OFF)

option(KERNEL_INFO "Enable kernel resource usage info" OFF)

option(LINE_INFO "Enable lineinfo in nvcc" OFF)

option(NVTX "Enable nvtx markers" OFF)

option(SINGLEGPU "Disable all mnmg components and comms libraries" OFF)

set(BUILD_RPATH_USE_ORIGIN "Whether to use relative paths for the build RPATH." TRUE)

set(PARALLEL_LEVEL "" CACHE STRING
    "Sub-projects parallel level for compilation. Currently only affects FAISS" )

set(GPU_ARCHS "" CACHE STRING
    "List of GPU architectures (semicolon-separated) to be compiled for.
    Pass 'ALL' if you want to compile for all supported GPU architectures.
    Empty string means to auto-detect the GPUs on the current system")


##############################################################################
# - Conda environment detection ----------------------------------------------

# conda-build conda package building detection
if("$ENV{CONDA_BUILD}" STREQUAL "1")
    message(STATUS "Detected conda-build call, CMAKE_PREFIX_PATH unchanged.")

# otherwise detecting conda environment
else("$ENV{CONDA_BUILD}" STREQUAL "1")

  if(DETECT_CONDA_ENV)

    if(DEFINED ENV{CONDA_PREFIX})
      set(CMAKE_PREFIX_PATH "$ENV{CONDA_PREFIX};${CMAKE_PREFIX_PATH}")

      message(STATUS "Detected Conda environment, CMAKE_PREFIX_PATH set to: ${CMAKE_PREFIX_PATH}")

      if (CMAKE_INSTALL_PREFIX_INITIALIZED_TO_DEFAULT)
        message(STATUS "No CMAKE_INSTALL_PREFIX argument detected, setting to: $ENV{CONDA_PREFIX}")
        set (CMAKE_INSTALL_PREFIX $ENV{CONDA_PREFIX})

      endif (CMAKE_INSTALL_PREFIX_INITIALIZED_TO_DEFAULT)

    else(DEFINED ENV{CONDA_PREFIX})
      message(STATUS "No Conda environment detected, CMAKE_PREFIX_PATH set to: ${CMAKE_PREFIX_PATH}")

    endif(DEFINED ENV{CONDA_PREFIX})

  else(DETECT_CONDA_ENV)
    message(STATUS "No Conda detection being used")

  endif(DETECT_CONDA_ENV)

endif("$ENV{CONDA_BUILD}" STREQUAL "1")


##############################################################################
# - Set options based on user defined one  -----------------------------------

# Enabling libcuml enables building libcuml++
if(BUILD_CUML_C_LIBRARY)
  set(BUILD_CUML_CPP_LIBRARY ON)
endif(BUILD_CUML_C_LIBRARY)

# Disabling libcuml++ disables building algorithm tests and examples
if(NOT BUILD_CUML_CPP_LIBRARY)
  set(BUILD_CUML_C_LIBRARY OFF)
  set(BUILD_CUML_TESTS OFF)
  set(BUILD_CUML_MG_TESTS OFF)
  set(BUILD_CUML_EXAMPLES OFF)
endif(NOT BUILD_CUML_CPP_LIBRARY)

# SingleGPU build disables cumlprims_mg and comms components
if(SINGLEGPU)
  message(STATUS "Detected SINGLEGPU build option")
  message(STATUS "Disabling Multi-GPU components and comms libraries")
  set(BUILD_CUML_MG_TESTS OFF)
  set(BUILD_CUML_STD_COMMS OFF)
  set(BUILD_CUML_MPI_COMMS OFF)
  set(ENABLE_CUMLPRIMS_MG OFF)
  set(WITH_UCX OFF)
endif(SINGLEGPU)

if(BUILD_CUML_MG_TESTS AND NOT SINGLEGPU)
  message(STATUS "Detected BUILD_CUML_MG_TESTS set to ON. Enabling BUILD_CUML_MPI_COMMS")
  set(BUILD_CUML_MPI_COMMS ON)
endif(BUILD_CUML_MG_TESTS AND NOT SINGLEGPU)

##############################################################################
# - Requirements -------------------------------------------------------------

# todo: change for FindCUDAToolkit when CMake 3.17 is the minimum required
# https://github.com/rapidsai/cuml/issues/2194
find_package(CUDA 10.0 REQUIRED)

if (NOT DISABLE_OPENMP OR NOT ${DISABLE_OPENMP})
  find_package(OpenMP)
  if(OPENMP_FOUND)
    message(STATUS "OpenMP found in ${OPENMP_INCLUDE_DIRS}")
  endif(OPENMP_FOUND)
endif(NOT DISABLE_OPENMP OR NOT ${DISABLE_OPENMP})

if(NOT DEFINED BLAS_LIBRARIES)
  find_package( BLAS REQUIRED )
else()
  message(STATUS "Manually setting BLAS to ${BLAS_LIBRARIES}")
endif()

set(CMAKE_MODULE_PATH ${CMAKE_CURRENT_SOURCE_DIR}/cmake)

##############################################################################
# - External Dependencies-----------------------------------------------------

set(CUML_INCLUDE_DIR ${CMAKE_CURRENT_SOURCE_DIR}/include CACHE STRING
  "Path to cuml include directories")

##############################################################################
# - Compiler Options  --------------------------------------------------------

set(CMAKE_CXX_STANDARD 14)
set(CMAKE_CXX_STANDARD_REQUIRED ON)

if(CMAKE_CUDA_HOST_COMPILER)
  # If CMAKE_CUDA_HOST_COMPILER is set to a nonempty string cmake was called with the environment variable CUDAHOSTCXX set or -DCMAKE_CUDA_HOST_COMPILER
  if(NOT CMAKE_CUDA_HOST_COMPILER STREQUAL CMAKE_CXX_COMPILER)
    message(WARNING "CMAKE_CUDA_HOST_COMPILER=${CMAKE_CUDA_HOST_COMPILER} and CMAKE_CXX_COMPILER=${CMAKE_CXX_COMPILER} are inconsistent!")
  endif(NOT CMAKE_CUDA_HOST_COMPILER STREQUAL CMAKE_CXX_COMPILER)
else()
  # No attempt to set CMAKE_CUDA_HOST_COMPILER has been made. Make sure CMAKE_CXX_COMPILER is used as CUDA host compiler.
  set(CMAKE_CUDA_FLAGS "${CMAKE_CUDA_FLAGS} -ccbin ${CMAKE_CXX_COMPILER}")
endif(CMAKE_CUDA_HOST_COMPILER)

if(OPENMP_FOUND)
  message(STATUS "Building with OpenMP support")
  find_package(Threads REQUIRED)
  set(CMAKE_CUDA_FLAGS "${CMAKE_CUDA_FLAGS} -Xcompiler ${OpenMP_CXX_FLAGS}")
  set(CMAKE_CXX_FLAGS "${CMAKE_CXX_FLAGS} ${OpenMP_CXX_FLAGS}")
endif(OPENMP_FOUND)

set(CMAKE_CUDA_FLAGS "${CMAKE_CUDA_FLAGS} --expt-extended-lambda")

if(${CMAKE_VERSION} VERSION_LESS "3.17.0")
  set(CMAKE_CUDA_FLAGS "${CMAKE_CUDA_FLAGS} --std=c++14")
endif(${CMAKE_VERSION} VERSION_LESS "3.17.0")

if(LINE_INFO)
  set(CMAKE_CUDA_FLAGS "${CMAKE_CUDA_FLAGS} -lineinfo")
endif(LINE_INFO)

if(KERNEL_INFO)
  set(CMAKE_CUDA_FLAGS "${CMAKE_CUDA_FLAGS} -Xptxas=-v")
endif(KERNEL_INFO)

if(NVTX)
  set(CMAKE_CUDA_FLAGS "${CMAKE_CUDA_FLAGS} -DNVTX_ENABLED")
  set(CMAKE_CXX_FLAGS "${CMAKE_CXX_FLAGS} -DNVTX_ENABLED")
  if(EMPTY_MARKER_KERNEL)
  set(CMAKE_CUDA_FLAGS "${CMAKE_CUDA_FLAGS} -DENABLE_EMPTY_MARKER_KERNEL")
  endif(EMPTY_MARKER_KERNEL)
endif(NVTX)

if(CMAKE_BUILD_TYPE MATCHES Debug)
  set(CMAKE_CUDA_FLAGS "${CMAKE_CUDA_FLAGS} -G -g")
  set(CMAKE_CXX_FLAGS "${CMAKE_CXX_FLAGS} -g")
endif()

if("${GPU_ARCHS}" STREQUAL "")
  include(cmake/EvalGpuArchs.cmake)
  evaluate_gpu_archs(GPU_ARCHS)
endif()


# CUDA 11 onwards cub ships with CTK
if((CUDA_VERSION_MAJOR EQUAL 11) OR (CUDA_VERSION_MAJOR GREATER 11))
  set(CUB_IS_PART_OF_CTK ON)
else()
  set(CUB_IS_PART_OF_CTK OFF)
endif()

if("${GPU_ARCHS}" STREQUAL "ALL")
  set(GPU_ARCHS "60")
  if((CUDA_VERSION_MAJOR EQUAL 9) OR (CUDA_VERSION_MAJOR GREATER 9))
    set(GPU_ARCHS "${GPU_ARCHS};70")
  endif()
  if((CUDA_VERSION_MAJOR EQUAL 10) OR (CUDA_VERSION_MAJOR GREATER 10))
    set(GPU_ARCHS "${GPU_ARCHS};75")
  endif()
  if((CUDA_VERSION_MAJOR EQUAL 11) OR (CUDA_VERSION_MAJOR GREATER 11))
    set(GPU_ARCHS "${GPU_ARCHS};80")
  endif()
endif()

message("-- Building for GPU_ARCHS = ${GPU_ARCHS}")

foreach(arch ${GPU_ARCHS})
  set(CMAKE_CUDA_FLAGS "${CMAKE_CUDA_FLAGS} -gencode arch=compute_${arch},code=sm_${arch}")
  set(FAISS_GPU_ARCHS "${FAISS_GPU_ARCHS} -gencode arch=compute_${arch},code=sm_${arch}")
endforeach()

list(GET GPU_ARCHS -1 ptx)
set(CMAKE_CUDA_FLAGS "${CMAKE_CUDA_FLAGS} -gencode arch=compute_${ptx},code=compute_${ptx}")
set(FAISS_GPU_ARCHS "${FAISS_GPU_ARCHS} -gencode arch=compute_${ptx},code=compute_${ptx}")

if(CMAKE_COMPILER_IS_GNUCXX)
  if(NOT CMAKE_CXX11_ABI)
    message(STATUS "Disabling the GLIBCXX11 ABI")
    set(CMAKE_C_FLAGS "${CMAKE_C_FLAGS} -D_GLIBCXX_USE_CXX11_ABI=0")
    set(CMAKE_CXX_FLAGS "${CMAKE_CXX_FLAGS} -D_GLIBCXX_USE_CXX11_ABI=0")
    set(CMAKE_CUDA_FLAGS "${CMAKE_CUDA_FLAGS} -Xcompiler -D_GLIBCXX_USE_CXX11_ABI=0")
  elseif(CMAKE_CXX11_ABI)
    message(STATUS "Enabling the GLIBCXX11 ABI")
  endif(NOT CMAKE_CXX11_ABI)
endif(CMAKE_COMPILER_IS_GNUCXX)

set(CMAKE_CUDA_FLAGS
  "${CMAKE_CUDA_FLAGS} -Xcudafe --diag_suppress=unrecognized_gcc_pragma")

##############################################################################
# - dependencies -------------------------------------------------------------

include(cmake/Dependencies.cmake)

##############################################################################
# - include paths ------------------------------------------------------------

set(CUML_INCLUDE_DIRECTORIES
  ${CUML_INCLUDE_DIR}
  ${CMAKE_CURRENT_SOURCE_DIR}/src
  ${CMAKE_CURRENT_SOURCE_DIR}/src_prims
  ${CMAKE_CURRENT_SOURCE_DIR}/test/prims
  ${FAISS_DIR}/src/
  ${CMAKE_CUDA_TOOLKIT_INCLUDE_DIRECTORIES}
  ${CUTLASS_DIR}/src/cutlass
  ${SPDLOG_DIR}/src/spdlog/include
  ${RAFT_DIR}/cpp/include)

if(NOT CUB_IS_PART_OF_CTK)
  list(APPEND CUML_INCLUDE_DIRECTORIES ${CUB_DIR}/src/cub)
endif(NOT CUB_IS_PART_OF_CTK)

set(CUML_PUBLIC_LINK_LIBRARIES
  ${CUDA_cublas_LIBRARY}
  ${CUDA_curand_LIBRARY}
  ${CUDA_cusolver_LIBRARY}
  ${CUDA_CUDART_LIBRARY}
<<<<<<< HEAD
  ${CUDA_cusparse_LIBRARY})
=======
  ${CUDA_cusparse_LIBRARY}
  )
>>>>>>> abd8cdfc

set(CUML_PRIVATE_LINK_LIBRARIES
  faisslib
  treelite::treelite
  treelite::treelite_runtime
  )

if(ENABLE_CUMLPRIMS_MG)
  list(APPEND CUML_INCLUDE_DIRECTORIES
       ${CUMLPRIMS_MG_INCLUDE_DIRS})

  list(APPEND CUML_PRIVATE_LINK_LIBRARIES
       CUMLPRIMS_MG::CUMLPRIMS_MG)
endif(ENABLE_CUMLPRIMS_MG)

##############################################################################
# - build libcuml++ shared library -------------------------------------------

if(BUILD_CUML_CPP_LIBRARY)
  set(CUML_CPP_TARGET "cuml++")

  # single GPU components
  add_library(${CUML_CPP_TARGET} SHARED
    src/arima/batched_arima.cu
    src/arima/batched_kalman.cu
    src/common/cumlHandle.cpp
    src/common/cuml_api.cpp
    src/common/cuML_comms_impl.cpp
    src/common/logger.cpp
    src/common/nvtx.cu
    src/comms/cuML_comms_test.cpp
    src/datasets/make_arima.cu
    src/datasets/make_blobs.cu
    src/datasets/make_regression.cu
    src/dbscan/dbscan.cu
    src/decisiontree/decisiontree.cu
    src/fil/fil.cu
    src/fil/infer.cu
    src/glm/glm.cu
    src/holtwinters/holtwinters.cu
    src/kmeans/kmeans.cu
    src/knn/knn.cu
    src/metrics/metrics.cu
    src/metrics/trustworthiness.cu
    src/pca/pca.cu
    src/randomforest/randomforest.cu
    src/random_projection/rproj.cu
    src/solver/solver.cu
    src/spectral/spectral.cu
    src/svm/svc.cu
    src/svm/svr.cu
    src/svm/ws_util.cu
    src/tsa/auto_arima.cu
    src/tsa/stationarity.cu
    src/tsne/tsne.cu
    src/tsvd/tsvd.cu
    src/umap/umap.cu)

  # mnmg components

  if(NOT SINGLEGPU)
    target_sources(${CUML_CPP_TARGET}
      PRIVATE
        src/glm/ols_mg.cu
        src/glm/preprocess_mg.cu
        src/glm/ridge_mg.cu     
        src/kmeans/kmeans_mg.cu
        src/knn/knn_mg.cu
        src/pca/pca_mg.cu
        src/pca/sign_flip_mg.cu
        src/solver/cd_mg.cu
        src/tsvd/tsvd_mg.cu
    )
  endif(NOT SINGLEGPU)

  if(OPENMP_FOUND)
    set(CUML_PUBLIC_LINK_LIBRARIES ${CUML_PUBLIC_LINK_LIBRARIES} ${OpenMP_CXX_LIB_NAMES} Threads::Threads)
  endif(OPENMP_FOUND)

  if(NVTX)
    set(CUML_PUBLIC_LINK_LIBRARIES ${CUML_PUBLIC_LINK_LIBRARIES} nvToolsExt)
    link_directories(${CUDA_TOOLKIT_ROOT_DIR}/lib64)
  endif(NVTX)

  target_include_directories(${CUML_CPP_TARGET}
    PRIVATE ${CUML_INCLUDE_DIRECTORIES})

  target_link_libraries(${CUML_CPP_TARGET}
    PUBLIC
      ${CUML_PUBLIC_LINK_LIBRARIES}
    PRIVATE
      ${CUML_PRIVATE_LINK_LIBRARIES}
  )
  # If we export the libdmlc symbols, they can lead to weird crashes with other
  # libraries that use libdmlc. This just hides the symbols internally.
  target_link_options(${CUML_CPP_TARGET} PRIVATE "-Wl,--exclude-libs,libdmlc.a")
  # same as above, but for protobuf library
  target_link_options(${CUML_CPP_TARGET} PRIVATE "-Wl,--exclude-libs,libprotobuf.a")

endif(BUILD_CUML_CPP_LIBRARY)

##############################################################################
# - build libcuml C shared library -------------------------------------------

if(BUILD_CUML_C_LIBRARY)
  set(CUML_C_TARGET "cuml")

  add_library(${CUML_C_TARGET} SHARED
    src/common/cuml_api.cpp
    src/dbscan/dbscan_api.cpp
    src/glm/glm_api.cpp
    src/holtwinters/holtwinters_api.cpp
    src/svm/svm_api.cpp)

  target_include_directories(${CUML_C_TARGET}
    PRIVATE ${CUML_INCLUDE_DIRECTORIES})

  target_link_libraries(${CUML_C_TARGET} PUBLIC ${CUML_CPP_TARGET})
endif(BUILD_CUML_C_LIBRARY)

##############################################################################
# - build test executables ---------------------------------------------------

if(BUILD_CUML_TESTS OR BUILD_CUML_MG_TESTS OR BUILD_PRIMS_TESTS)
  add_subdirectory(test ${PROJECT_BINARY_DIR}/test)
endif(BUILD_CUML_TESTS OR BUILD_CUML_MG_TESTS OR BUILD_PRIMS_TESTS)

##############################################################################
# - build comms ------------------------------------------------------------------------------

if(BUILD_CUML_STD_COMMS)
  add_subdirectory(comms/std)
endif(BUILD_CUML_STD_COMMS)

if(BUILD_CUML_MPI_COMMS)
  add_subdirectory(comms/mpi)
endif(BUILD_CUML_MPI_COMMS)

##############################################################################
# - build examples ------------------------------------------------------------------------------

if(BUILD_CUML_EXAMPLES)
  add_subdirectory(examples)
endif(BUILD_CUML_EXAMPLES)

##############################################################################
# - install targets ----------------------------------------------------------

install(TARGETS ${CUML_CPP_TARGET}
                ${CUML_C_TARGET}
        DESTINATION lib)

install(DIRECTORY ${CUML_INCLUDE_DIR}/cuml DESTINATION include)

##############################################################################
# - build benchmark executable -----------------------------------------------

if(BUILD_CUML_BENCH)
  add_subdirectory(bench ${PROJECT_BINARY_DIR}/bench)
endif(BUILD_CUML_BENCH)

##############################################################################
# - doxygen targets ----------------------------------------------------------

include(cmake/doxygen.cmake)
add_doxygen_target(IN_DOXYFILE Doxyfile.in
  OUT_DOXYFILE ${CMAKE_CURRENT_BINARY_DIR}/Doxyfile
  CWD ${CMAKE_CURRENT_BINARY_DIR})<|MERGE_RESOLUTION|>--- conflicted
+++ resolved
@@ -318,12 +318,7 @@
   ${CUDA_curand_LIBRARY}
   ${CUDA_cusolver_LIBRARY}
   ${CUDA_CUDART_LIBRARY}
-<<<<<<< HEAD
   ${CUDA_cusparse_LIBRARY})
-=======
-  ${CUDA_cusparse_LIBRARY}
-  )
->>>>>>> abd8cdfc
 
 set(CUML_PRIVATE_LINK_LIBRARIES
   faisslib
