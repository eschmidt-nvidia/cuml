--- conflicted
+++ resolved
@@ -463,28 +463,20 @@
   MLCommon::Sparse::coo_remove_zeros<TPB_X, T>(&graph_coo, &comp_coo, d_alloc,
                                                stream);
 
-<<<<<<< HEAD
   test_has_nan(comp_coo.vals(), comp_coo.nnz, d_alloc, stream, 31);
 
   CUML_LOG_INFO("Computing # of epochs for training each sample");
-=======
-  CUML_LOG_DEBUG("Computing # of epochs for training each sample");
->>>>>>> fa7616ef
 
   MLCommon::device_buffer<T> epochs_per_sample(d_alloc, stream, nnz);
 
   SimplSetEmbedImpl::make_epochs_per_sample(
     comp_coo.vals(), comp_coo.nnz, n_epochs, epochs_per_sample.data(), stream);
 
-<<<<<<< HEAD
   test_has_nan(comp_coo.vals(), comp_coo.nnz, d_alloc, stream, 32);
   test_has_nan(epochs_per_sample.data(), epochs_per_sample.size(), d_alloc,
                stream, 33);
 
   CUML_LOG_INFO("Performing optimization");
-=======
-  CUML_LOG_DEBUG("Performing optimization");
->>>>>>> fa7616ef
 
   if (params->callback) {
     params->callback->setup<T>(n, params->n_components);
