--- conflicted
+++ resolved
@@ -16,14 +16,9 @@
 
 #include <sparse/coo.h>
 #include <cuml/cuml.hpp>
-<<<<<<< HEAD
+#include <sparse/coo.cuh>
 
-#include <sparse/spectral.h>
-=======
-#include "sparse/coo.cuh"
-
-#include "sparse/spectral.cuh"
->>>>>>> 0dcab16e
+#include <sparse/spectral.cuh>
 
 namespace ML {
 
