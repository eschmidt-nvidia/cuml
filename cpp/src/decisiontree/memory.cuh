--- conflicted
+++ resolved
@@ -27,25 +27,18 @@
   //Assign Stream from cumlHandle
   stream = handle.getStream();
   splitalgo = split_algo;
-<<<<<<< HEAD
-  cudaDeviceProp prop;
-  CUDA_CHECK(cudaGetDeviceProperties(&prop, handle.getDevice()));
-  max_shared_mem = prop.sharedMemPerBlock;
-  num_sms = prop.multiProcessorCount;
+
+  max_shared_mem = MLCommon::getSharedMemPerBlock();
+  num_sms = MLCommon::getMultiProcessorCount();
   device_allocator = handle.getDeviceAllocator();
   host_allocator = handle.getHostAllocator();
   LevelMemAllocator(N, Ncols, n_unique, n_bins, depth, split_algo);
-=======
-
-  max_shared_mem = MLCommon::getSharedMemPerBlock();
-  num_sms = MLCommon::getMultiProcessorCount();
 
   if (splitalgo == ML::SPLIT_ALGO::GLOBAL_QUANTILE) {
     LevelMemAllocator(N, Ncols, n_unique, n_bins, depth);
   } else {
     NodeMemAllocator(N, Ncols, n_unique, n_bins, split_algo);
   }
->>>>>>> 8b04f93e
 }
 
 template <class T, class L>
