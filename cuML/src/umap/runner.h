--- conflicted
+++ resolved
@@ -414,12 +414,12 @@
                 int d,
                 kNN *knn,
                 UMAPParams *params,
-                T *embeddings) {
+                T *embeddings, cudaStream_t stream) {
 
 	    if(params->target_n_neighbors == -1)
 	        params->target_n_neighbors = params->n_neighbors;
 
-        find_ab(params);
+        find_ab(params, stream);
 
         if(params->verbose)
             std::cout << "Running KNN on X" << std::endl;
@@ -434,7 +434,7 @@
         MLCommon::allocate(knn_indices, n*params->n_neighbors, true);
         MLCommon::allocate(knn_dists, n*params->n_neighbors, true);
 
-        kNNGraph::run(X, n,d, knn_indices, knn_dists, knn, params);
+        kNNGraph::run(X, n,d, knn_indices, knn_dists, knn, params, stream);
         CUDA_CHECK(cudaPeekAtLastError());
 
         if(params->verbose)
@@ -565,7 +565,7 @@
             MLCommon::allocate(y_knn_indices, n*params->target_n_neighbors, true);
             MLCommon::allocate(y_knn_dists, n*params->target_n_neighbors, true);
 
-            kNNGraph::run(y, n, 1, y_knn_indices, y_knn_dists, &y_knn, params);
+            kNNGraph::run(y, n, 1, y_knn_indices, y_knn_dists, &y_knn, params, stream);
             CUDA_CHECK(cudaPeekAtLastError());
 
 
@@ -737,7 +737,7 @@
         InitEmbed::run(X, n, d,
                 knn_indices, knn_dists,
                 orows, ocols, ovals, onnz,
-                params, embeddings, params->init);
+                params, embeddings, stream, params->init);
 
         if(params->verbose)
             std::cout << "Done." << std::endl;
@@ -752,7 +752,7 @@
         SimplSetEmbed::run<TPB_X, T>(
                 X, n, d,
                 orows, ocols, ovals, onnz,
-                params, embeddings);
+                params, embeddings, stream);
 
         if(params->verbose)
             std::cout << "Done." << std::endl;
@@ -818,11 +818,7 @@
         dim3 blk(TPB_X, 1, 1);
 
         FuzzySimplSetImpl::smooth_knn_dist<TPB_X, T>(n, knn_indices, knn_dists,
-<<<<<<< HEAD
-                rhos, sigmas, params, params->n_neighbors, adjusted_local_connectivity
-=======
-                rhos, sigmas, params, adjusted_local_connectivity, stream
->>>>>>> 71b86b5a
+                rhos, sigmas, params, params->n_neighbors, adjusted_local_connectivity, stream
         );
 
         /**
