--- conflicted
+++ resolved
@@ -55,11 +55,8 @@
 - PR #2536 Update conda upload versions for new supported CUDA/Python
 - PR #2538: Remove Protobuf dependency
 - PR #2553: Test pickle protocol 5 support
-<<<<<<< HEAD
 - PR #2570: Accepting single df or array input in train_test_split
-=======
 - PR #2566: Remove deprecated cuDF from_gpu_matrix calls
->>>>>>> 96236013
 
 ## Bug Fixes
 - PR #2369: Update RF code to fix set_params memory leak
