# cuML 0.14.0 (Date TBD)

## New Features
- PR #1867: C++: add logging interface support in cuML based spdlog
- PR #1906: UMAP MNMG

## Improvements
- PR #1931: C++: enabled doxygen docs for all of the C++ codebase
- PR #1944: Support for dask_cudf.core.Series in _extract_partitions
- PR #1947: Cleaning up cmake
- PR #1927: Use Cython's `new_build_ext` (if available)
- PR #1946: Removed zlib dependency from cmake
- PR #1873: Remove usage of nvstring and nvcat from LabelEncoder
- PR #1968: Update SVC SVR with cuML Array
- PR #1972: updates to our flow to use conda-forge's clang and clang-tools packages
- PR #1974: Reduce ARIMA testing time
- PR #1984: Enable Ninja build
- PR #2019: Enable doxygen build in our nightly doc build CI script
- PR #1996: Cythonize in parallel
- PR #2031: Encapsulating UCX-py interactions in singleton
- PR #2029: Add C++ ARIMA log-likelihood benchmark
<<<<<<< HEAD
- PR #2053: Introduce verbosity level in C++ layer instead of boolean `verbose` flag
=======
- PR #2058: Use CumlArray in Random Projection
>>>>>>> 56fa20ed

## Bug Fixes
- PR #1939: Fix syntax error in cuml.common.array
- PR #1941: Remove c++ cuda flag that was getting duplicated in CMake
- PR #1971: python: Correctly honor --singlegpu option and CUML_BUILD_PATH env variable
- PR #1969: Update libcumlprims to 0.14
- PR #1973: Add missing mg files for setup.py --singlegpu flag
- PR #1993: Set `umap_transform_reproducibility` tests to xfail
- PR #2017: Fixing memory issue in weak cc prim
- PR #2028: Skipping UMAP knn reproducibility tests until we figure out why its failing in CUDA 10.2
- PR #2024: Fixed cuda-memcheck errors with sample-without-replacement prim
- PR #1540: prims: support for custom math-type used for computation inside adjusted rand index prim

# cuML 0.13.0 (Date TBD)

## New Features
- PR #1777: Python bindings for entropy
- PR #1742: Mean squared error implementation with cupy
- PR #1766: Mean absolute error implementation with cupy
- PR #1766: Mean squared log error implementation with cupy
- PR #1635: cuML Array shim and configurable output added to cluster methods
- PR #1586: Seasonal ARIMA
- PR #1683: cuml.dask make_regression
- PR #1689: Add framework for cuML Dask serializers
- PR #1709: Add `decision_function()` and `predict_proba()` for LogisticRegression
- PR #1714: Add `print_env.sh` file to gather important environment details
- PR #1750: LinearRegression CumlArray for configurable output
- PR #1767: Single GPU decomposition models configurable output
- PR #1646: Using FIL to predict in MNMG RF
- PR #1778: Make cuML Handle picklable
- PR #1738: cuml.dask refactor beginning and dask array input option for OLS, Ridge and KMeans
- PR #1874: Add predict_proba function to RF classifier
- PR #1815: Adding KNN parameter to UMAP

## Improvements
- PR #1644: Add `predict_proba()` for FIL binary classifier
- PR #1620: Pickling tests now automatically finds all model classes inheriting from cuml.Base
- PR #1637: Update to newer treelite version with XGBoost 1.0 compatibility
- PR #1632: Fix MBSGD models inheritance, they now inherits from cuml.Base
- PR #1628: Remove submodules from cuML
- PR #1755: Expose the build_treelite function for python
- PR #1649: Add the fil_sparse_format variable option to RF API
- PR #1647: storage_type=AUTO uses SPARSE for large models
- PR #1668: Update the warning statement thrown in RF when the seed is set but n_streams is not 1
- PR #1662: use of direct cusparse calls for coo2csr, instead of depending on nvgraph
- PR #1747: C++: dbscan performance improvements and cleanup
- PR #1697: Making trustworthiness batchable and using proper workspace
- PR #1721: Improving UMAP pytests
- PR #1717: Call `rmm_cupy_allocator` for CuPy allocations
- PR #1718: Import `using_allocator` from `cupy.cuda`
- PR #1723: Update RF Classifier to throw an exception for multi-class pickling
- PR #1726: Decorator to allocate CuPy arrays with RMM
- PR #1719: UMAP random seed reproducibility
- PR #1748: Test serializing `CumlArray` objects
- PR #1776: Refactoring pca/tsvd distributed
- PR #1762: Update CuPy requirement to 7
- PR #1768: C++: Different input and output types for add and subtract prims
- PR #1790: Add support for multiple seeding in k-means++
- PR #1805: Adding new Dask cuda serializers to naive bayes + a trivial perf update
- PR #1812: C++: bench: UMAP benchmark cases added
- PR #1795: Add capability to build CumlArray from bytearray/memoryview objects
- PR #1824: C++: improving the performance of UMAP algo
- PR #1816: Add ARIMA notebook
- PR #1856: Update docs for 0.13
- PR #1827: Add HPO demo Notebook
- PR #1825: `--nvtx` option in `build.sh`
- PR #1847: Update XGBoost version for CI
- PR #1837: Simplify cuML Array construction
- PR #1848: Rely on subclassing for cuML Array serialization
- PR #1866: Minimizing client memory pressure on Naive Bayes
- PR #1788: Removing complexity bottleneck in S-ARIMA
- PR #1891: Additional improvements to naive bayes tree reduction

## Bug Fixes
- PR #1835 : Fix calling default RF Classification always
- PT #1904: replace cub sort
- PR #1833: Fix depth issue in shallow RF regression estimators
- PR #1770: Warn that KalmanFilter is deprecated
- PR #1775: Allow CumlArray to work with inputs that have no 'strides' in array interface
- PR #1594: Train-test split is now reproducible
- PR #1590: Fix destination directory structure for run-clang-format.py
- PR #1611: Fixing pickling errors for KNN classifier and regressor
- PR #1617: Fixing pickling issues for SVC and SVR
- PR #1634: Fix title in KNN docs
- PR #1627: Adding a check for multi-class data in RF classification
- PR #1654: Skip treelite patch if its already been applied
- PR #1661: Fix nvstring variable name
- PR #1673: Using struct for caching dlsym state in communicator
- PR #1659: TSNE - introduce 'convert_dtype' and refactor class attr 'Y' to 'embedding_'
- PR #1672: Solver 'svd' in Linear and Ridge Regressors when n_cols=1
- PR #1670: Lasso & ElasticNet - cuml Handle added
- PR #1671: Update for accessing cuDF Series pointer
- PR #1652: Support XGBoost 1.0+ models in FIL
- PR #1702: Fix LightGBM-FIL validation test
- PR #1701: test_score kmeans test passing with newer cupy version
- PR #1706: Remove multi-class bug from QuasiNewton
- PR #1699: Limit CuPy to <7.2 temporarily
- PR #1708: Correctly deallocate cuML handles in Cython
- PR #1730: Fixes to KF for test stability (mainly in CUDA 10.2)
- PR #1729: Fixing naive bayes UCX serialization problem in fit()
- PR #1749: bug fix rf classifier/regressor on seg fault in bench
- PR #1751: Updated RF documentation
- PR #1765: Update the checks for using RF GPU predict
- PR #1787: C++: unit-tests to check for RF accuracy. As well as a bug fix to improve RF accuracy
- PR #1793: Updated fil pyx to solve memory leakage issue
- PR #1810: Quickfix - chunkage in dask make_regression
- PR #1842: DistributedDataHandler not properly setting 'multiple'
- PR #1849: Critical fix in ARIMA initial estimate
- PR #1851: Fix for cuDF behavior change for multidimensional arrays
- PR #1852: Remove Thrust warnings
- PR #1868: Turning off IPC caching until it is fixed in UCX-py/UCX
- PR #1876: UMAP exponential decay parameters fix
- PR #1887: Fix hasattr for missing attributes on base models
- PR #1877: Remove resetting index in shuffling in train_test_split
- PR #1893: Updating UCX in comms to match current UCX-py
- PR #1888: Small train_test_split test fix
- PR #1899: Fix dask `extract_partitions()`, remove transformation as instance variable in PCA and TSVD and match sklearn APIs
- PR #1920: Temporarily raising threshold for UMAP reproducibility tests
- PR #1918: Create memleak fixture to skip memleak tests in CI for now
- PR #1926: Update batch matrix test margins
- PR #1925: Fix failing dask tests
- PR #1936: Update DaskRF regression test to xfail
- PR #1932: Isolating cause of make_blobs failure
- PR #1951: Dask Random forest regression CPU predict bug fix
- PR #1948: Adjust BatchedMargin margin and disable tests temporarily
- PR #1950: Fix UMAP test failure



# cuML 0.12.0 (04 Feb 2020)

## New Features
- PR #1483: prims: Fused L2 distance and nearest-neighbor prim
- PR #1494: bench: ml-prims benchmark
- PR #1514: bench: Fused L2 NN prim benchmark
- PR #1411: Cython side of MNMG OLS
- PR #1520: Cython side of MNMG Ridge Regression
- PR #1516: Suppor Vector Regression (epsilon-SVR)

## Improvements
- PR #1638: Update cuml/docs/README.md
- PR #1468: C++: updates to clang format flow to make it more usable among devs
- PR #1473: C++: lazy initialization of "costly" resources inside cumlHandle
- PR #1443: Added a new overloaded GEMM primitive
- PR #1489: Enabling deep trees using Gather tree builder
- PR #1463: Update FAISS submodule to 1.6.1
- PR #1488: Add codeowners
- PR #1432: Row-major (C-style) GPU arrays for benchmarks
- PR #1490: Use dask master instead of conda package for testing
- PR #1375: Naive Bayes & Distributed Naive Bayes
- PR #1377: Add GPU array support for FIL benchmarking
- PR #1493: kmeans: add tiling support for 1-NN computation and use fusedL2-1NN prim for L2 distance metric
- PR #1532: Update CuPy to >= 6.6 and allow 7.0
- PR #1528: Re-enabling KNN using dynamic library loading for UCX in communicator
- PR #1545: Add conda environment version updates to ci script
- PR #1541: Updates for libcudf++ Python refactor
- PR #1555: FIL-SKL, an SKLearn-based benchmark for FIL
- PR #1537: Improve pickling and scoring suppport for many models to support hyperopt
- PR #1551: Change custom kernel to cupy for col/row order transform
- PR #1533: C++: interface header file separation for SVM
- PR #1560: Helper function to allocate all new CuPy arrays with RMM memory management
- PR #1570: Relax nccl in conda recipes to >=2.4 (matching CI)
- PR #1578: Add missing function information to the cuML documenataion
- PR #1584: Add has_scipy utility function for runtime check
- PR #1583: API docs updates for 0.12
- PR #1591: Updated FIL documentation

## Bug Fixes
- PR #1470: Documentation: add make_regression, fix ARIMA section
- PR #1482: Updated the code to remove sklearn from the mbsgd stress test
- PR #1491: Update dev environments for 0.12
- PR #1512: Updating setup_cpu() in SpeedupComparisonRunner
- PR #1498: Add build.sh to code owners
- PR #1505: cmake: added correct dependencies for prims-bench build
- PR #1534: Removed TODO comment in create_ucp_listeners()
- PR #1548: Fixing umap extra unary op in knn graph
- PR #1547: Fixing MNMG kmeans score. Fixing UMAP pickling before fit(). Fixing UMAP test failures.
- PR #1557: Increasing threshold for kmeans score
- PR #1562: Increasing threshold even higher
- PR #1564: Fixed a typo in function cumlMPICommunicator_impl::syncStream
- PR #1569: Remove Scikit-learn exception and depedenncy in SVM
- PR #1575: Add missing dtype parameter in call to strides to order for CuPy 6.6 code path
- PR #1574: Updated the init file to include SVM
- PR #1589: Fixing the default value for RF and updating mnmg predict to accept cudf
- PR #1601: Fixed wrong datatype used in knn voting kernel

# cuML 0.11.0 (11 Dec 2019)

## New Features

- PR #1295: Cython side of MNMG PCA
- PR #1218: prims: histogram prim
- PR #1129: C++: Separate include folder for C++ API distribution
- PR #1282: OPG KNN MNMG Code (disabled for 0.11)
- PR #1242: Initial implementation of FIL sparse forests
- PR #1194: Initial ARIMA time-series modeling support.
- PR #1286: Importing treelite models as FIL sparse forests
- PR #1285: Fea minimum impurity decrease RF param
- PR #1301: Add make_regression to generate regression datasets
- PR #1322: RF pickling using treelite, protobuf and FIL
- PR #1332: Add option to cuml.dask make_blobs to produce dask array
- PR #1307: Add RF regression benchmark
- PR #1327: Update the code to build treelite with protobuf
- PR #1289: Add Python benchmarking support for FIL
- PR #1371: Cython side of MNMG tSVD
- PR #1386: Expose SVC decision function value

## Improvements
- PR #1170: Use git to clone subprojects instead of git submodules
- PR #1239: Updated the treelite version
- PR #1225: setup.py clone dependencies like cmake and correct include paths
- PR #1224: Refactored FIL to prepare for sparse trees
- PR #1249: Include libcuml.so C API in installed targets
- PR #1259: Conda dev environment updates and use libcumlprims current version in CI
- PR #1277: Change dependency order in cmake for better printing at compile time
- PR #1264: Add -s flag to GPU CI pytest for better error printing
- PR #1271: Updated the Ridge regression documentation
- PR #1283: Updated the cuMl docs to include MBSGD and adjusted_rand_score
- PR #1300: Lowercase parameter versions for FIL algorithms
- PR #1312: Update CuPy to version 6.5 and use conda-forge channel
- PR #1336: Import SciKit-Learn models into FIL
- PR #1314: Added options needed for ASVDb output (CUDA ver, etc.), added option
  to select algos
- PR #1335: Options to print available algorithms and datasets
  in the Python benchmark
- PR #1338: Remove BUILD_ABI references in CI scripts
- PR #1340: Updated unit tests to uses larger dataset
- PR #1351: Build treelite temporarily for GPU CI testing of FIL Scikit-learn
  model importing
- PR #1367: --test-split benchmark parameter for train-test split
- PR #1360: Improved tests for importing SciKit-Learn models into FIL
- PR #1368: Add --num-rows benchmark command line argument
- PR #1351: Build treelite temporarily for GPU CI testing of FIL Scikit-learn model importing
- PR #1366: Modify train_test_split to use CuPy and accept device arrays
- PR #1258: Documenting new MPI communicator for multi-node multi-GPU testing
- PR #1345: Removing deprecated should_downcast argument
- PR #1362: device_buffer in UMAP + Sparse prims
- PR #1376: AUTO value for FIL algorithm
- PR #1408: Updated pickle tests to delete the pre-pickled model to prevent pointer leakage
- PR #1357: Run benchmarks multiple times for CI
- PR #1382: ARIMA optimization: move functions to C++ side
- PR #1392: Updated RF code to reduce duplication of the code
- PR #1444: UCX listener running in its own isolated thread
- PR #1445: Improved performance of FIL sparse trees
- PR #1431: Updated API docs
- PR #1441: Remove unused CUDA conda labels
- PR #1439: Match sklearn 0.22 default n_estimators for RF and fix test errors
- PR #1461: Add kneighbors to API docs

## Bug Fixes
- PR #1281: Making rng.h threadsafe
- PR #1212: Fix cmake git cloning always running configure in subprojects
- PR #1261: Fix comms build errors due to cuml++ include folder changes
- PR #1267: Update build.sh for recent change of building comms in main CMakeLists
- PR #1278: Removed incorrect overloaded instance of eigJacobi
- PR #1302: Updates for numba 0.46
- PR #1313: Updated the RF tests to set the seed and n_streams
- PR #1319: Using machineName arg passed in instead of default for ASV reporting
- PR #1326: Fix illegal memory access in make_regression (bounds issue)
- PR #1330: Fix C++ unit test utils for better handling of differences near zero
- PR #1342: Fix to prevent memory leakage in Lasso and ElasticNet
- PR #1337: Fix k-means init from preset cluster centers
- PR #1354: Fix SVM gamma=scale implementation
- PR #1344: Change other solver based methods to create solver object in init
- PR #1373: Fixing a few small bugs in make_blobs and adding asserts to pytests
- PR #1361: Improve SMO error handling
- PR #1384: Lower expectations on batched matrix tests to prevent CI failures
- PR #1380: Fix memory leaks in ARIMA
- PR #1391: Lower expectations on batched matrix tests even more
- PR #1394: Warning added in svd for cuda version 10.1
- PR #1407: Resolved RF predict issues and updated RF docstring
- PR #1401: Patch for lbfgs solver for logistic regression with no l1 penalty
- PR #1416: train_test_split numba and rmm device_array output bugfix
- PR #1419: UMAP pickle tests are using wrong n_neighbors value for trustworthiness
- PR #1438: KNN Classifier to properly return Dataframe with Dataframe input
- PR #1425: Deprecate seed and use random_state similar to Scikit-learn in train_test_split
- PR #1458: Add joblib as an explicit requirement
- PR #1474: Defer knn mnmg to 0.12 nightly builds and disable ucx-py dependency

# cuML 0.10.0 (16 Oct 2019)

## New Features
- PR #1148: C++ benchmark tool for c++/CUDA code inside cuML
- PR #1071: Selective eigen solver of cuSolver
- PR #1073: Updating RF wrappers to use FIL for GPU accelerated prediction
- PR #1104: CUDA 10.1 support
- PR #1113: prims: new batched make-symmetric-matrix primitive
- PR #1112: prims: new batched-gemv primitive
- PR #855: Added benchmark tools
- PR #1149 Add YYMMDD to version tag for nightly conda packages
- PR #892: General Gram matrices prim
- PR #912: Support Vector Machine
- PR #1274: Updated the RF score function to use GPU predict

## Improvements
- PR #961: High Peformance RF; HIST algo
- PR #1028: Dockerfile updates after dir restructure. Conda env yaml to add statsmodels as a dependency
- PR #1047: Consistent OPG interface for kmeans, based on internal libcumlprims update
- PR #763: Add examples to train_test_split documentation
- PR #1093: Unified inference kernels for different FIL algorithms
- PR #1076: Paying off some UMAP / Spectral tech debt.
- PR #1086: Ensure RegressorMixin scorer uses device arrays
- PR #1110: Adding tests to use default values of parameters of the models
- PR #1108: input_to_host_array function in input_utils for input processing to host arrays
- PR #1114: K-means: Exposing useful params, removing unused params, proxying params in Dask
- PR #1138: Implementing ANY_RANK semantics on irecv
- PR #1142: prims: expose separate InType and OutType for unaryOp and binaryOp
- PR #1115: Moving dask_make_blobs to cuml.dask.datasets. Adding conversion to dask.DataFrame
- PR #1136: CUDA 10.1 CI updates
- PR #1135: K-means: add boundary cases for kmeans||, support finer control with convergence
- PR #1163: Some more correctness improvements. Better verbose printing
- PR #1165: Adding except + in all remaining cython
- PR #1186: Using LocalCUDACluster Pytest fixture
- PR #1173: Docs: Barnes Hut TSNE documentation
- PR #1176: Use new RMM API based on Cython
- PR #1219: Adding custom bench_func and verbose logging to cuml.benchmark
- PR #1247: Improved MNMG RF error checking

## Bug Fixes

- PR #1231: RF respect number of cuda streams from cuml handle
- PR #1230: Rf bugfix memleak in regression
- PR #1208: compile dbscan bug
- PR #1016: Use correct libcumlprims version in GPU CI
- PR #1040: Update version of numba in development conda yaml files
- PR #1043: Updates to accomodate cuDF python code reorganization
- PR #1044: Remove nvidia driver installation from ci/cpu/build.sh
- PR #991: Barnes Hut TSNE Memory Issue Fixes
- PR #1075: Pinning Dask version for consistent CI results
- PR #990: Barnes Hut TSNE Memory Issue Fixes
- PR #1066: Using proper set of workers to destroy nccl comms
- PR #1072: Remove pip requirements and setup
- PR #1074: Fix flake8 CI style check
- PR #1087: Accuracy improvement for sqrt/log in RF max_feature
- PR #1088: Change straggling numba python allocations to use RMM
- PR #1106: Pinning Distributed version to match Dask for consistent CI results
- PR #1116: TSNE CUDA 10.1 Bug Fixes
- PR #1132: DBSCAN Batching Bug Fix
- PR #1162: DASK RF random seed bug fix
- PR #1164: Fix check_dtype arg handling for input_to_dev_array
- PR #1171: SVM prediction bug fix
- PR #1177: Update dask and distributed to 2.5
- PR #1204: Fix SVM crash on Turing
- PR #1199: Replaced sprintf() with snprintf() in THROW()
- PR #1205: Update dask-cuda in yml envs
- PR #1211: Fixing Dask k-means transform bug and adding test
- PR #1236: Improve fix for SMO solvers potential crash on Turing
- PR #1251: Disable compiler optimization for CUDA 10.1 for distance prims
- PR #1260: Small bugfix for major conversion in input_utils
- PR #1276: Fix float64 prediction crash in test_random_forest

# cuML 0.9.0 (21 Aug 2019)

## New Features

- PR #894: Convert RF to treelite format
- PR #826: Jones transformation of params for ARIMA models timeSeries ml-prim
- PR #697: Silhouette Score metric ml-prim
- PR #674: KL Divergence metric ml-prim
- PR #787: homogeneity, completeness and v-measure metrics ml-prim
- PR #711: Mutual Information metric ml-prim
- PR #724: Entropy metric ml-prim
- PR #766: Expose score method based on inertia for KMeans
- PR #823: prims: cluster dispersion metric
- PR #816: Added inverse_transform() for LabelEncoder
- PR #789: prims: sampling without replacement
- PR #813: prims: Col major istance prim
- PR #635: Random Forest & Decision Tree Regression (Single-GPU)
- PR #819: Forest Inferencing Library (FIL)
- PR #829: C++: enable nvtx ranges
- PR #835: Holt-Winters algorithm
- PR #837: treelite for decision forest exchange format
- PR #871: Wrapper for FIL
- PR #870: make_blobs python function
- PR #881: wrappers for accuracy_score and adjusted_rand_score functions
- PR #840: Dask RF classification and regression
- PR #870: make_blobs python function
- PR #879: import of treelite models to FIL
- PR #892: General Gram matrices prim
- PR #883: Adding MNMG Kmeans
- PR #930: Dask RF
- PR #882: TSNE - T-Distributed Stochastic Neighbourhood Embedding
- PR #624: Internals API & Graph Based Dimensionality Reductions Callback
- PR #926: Wrapper for FIL
- PR #994: Adding MPI comm impl for testing / benchmarking MNMG CUDA
- PR #960: Enable using libcumlprims for MG algorithms/prims

## Improvements
- PR #822: build: build.sh update to club all make targets together
- PR #807: Added development conda yml files
- PR #840: Require cmake >= 3.14
- PR #832: Stateless Decision Tree and Random Forest API
- PR #857: Small modifications to comms for utilizing IB w/ Dask
- PR #851: Random forest Stateless API wrappers
- PR #865: High Performance RF
- PR #895: Pretty prints arguments!
- PR #920: Add an empty marker kernel for tracing purposes
- PR #915: syncStream added to cumlCommunicator
- PR #922: Random Forest support in FIL
- PR #911: Update headers to credit CannyLabs BH TSNE implementation
- PR #918: Streamline CUDA_REL environment variable
- PR #924: kmeans: updated APIs to be stateless, refactored code for mnmg support
- PR #950: global_bias support in FIL
- PR #773: Significant improvements to input checking of all classes and common input API for Python
- PR #957: Adding docs to RF & KMeans MNMG. Small fixes for release
- PR #965: Making dask-ml a hard dependency
- PR #976: Update api.rst for new 0.9 classes
- PR #973: Use cudaDeviceGetAttribute instead of relying on cudaDeviceProp object being passed
- PR #978: Update README for 0.9
- PR #1009: Fix references to notebooks-contrib
- PR #1015: Ability to control the number of internal streams in cumlHandle_impl via cumlHandle
- PR #1175: Add more modules to docs ToC

## Bug Fixes

- PR #923: Fix misshapen level/trend/season HoltWinters output
- PR #831: Update conda package dependencies to cudf 0.9
- PR #772: Add missing cython headers to SGD and CD
- PR #849: PCA no attribute trans_input_ transform bug fix
- PR #869: Removing incorrect information from KNN Docs
- PR #885: libclang installation fix for GPUCI
- PR #896: Fix typo in comms build instructions
- PR #921: Fix build scripts using incorrect cudf version
- PR #928: TSNE Stability Adjustments
- PR #934: Cache cudaDeviceProp in cumlHandle for perf reasons
- PR #932: Change default param value for RF classifier
- PR #949: Fix dtype conversion tests for unsupported cudf dtypes
- PR #908: Fix local build generated file ownerships
- PR #983: Change RF max_depth default to 16
- PR #987: Change default values for knn
- PR #988: Switch to exact tsne
- PR #991: Cleanup python code in cuml.dask.cluster
- PR #996: ucx_initialized being properly set in CommsContext
- PR #1007: Throws a well defined error when mutigpu is not enabled
- PR #1018: Hint location of nccl in build.sh for CI
- PR #1022: Using random_state to make K-Means MNMG tests deterministic
- PR #1034: Fix typos and formatting issues in RF docs
- PR #1052: Fix the rows_sample dtype to float

# cuML 0.8.0 (27 June 2019)

## New Features

- PR #652: Adjusted Rand Index metric ml-prim
- PR #679: Class label manipulation ml-prim
- PR #636: Rand Index metric ml-prim
- PR #515: Added Random Projection feature
- PR #504: Contingency matrix ml-prim
- PR #644: Add train_test_split utility for cuDF dataframes
- PR #612: Allow Cuda Array Interface, Numba inputs and input code refactor
- PR #641: C: Separate C-wrapper library build to generate libcuml.so
- PR #631: Add nvcategory based ordinal label encoder
- PR #681: Add MBSGDClassifier and MBSGDRegressor classes around SGD
- PR #705: Quasi Newton solver and LogisticRegression Python classes
- PR #670: Add test skipping functionality to build.sh
- PR #678: Random Forest Python class
- PR #684: prims: make_blobs primitive
- PR #673: prims: reduce cols by key primitive
- PR #812: Add cuML Communications API & consolidate Dask cuML

## Improvements

- PR #597: C++ cuML and ml-prims folder refactor
- PR #590: QN Recover from numeric errors
- PR #482: Introduce cumlHandle for pca and tsvd
- PR #573: Remove use of unnecessary cuDF column and series copies
- PR #601: Cython PEP8 cleanup and CI integration
- PR #596: Introduce cumlHandle for ols and ridge
- PR #579: Introduce cumlHandle for cd and sgd, and propagate C++ errors in cython level for cd and sgd
- PR #604: Adding cumlHandle to kNN, spectral methods, and UMAP
- PR #616: Enable clang-format for enforcing coding style
- PR #618: CI: Enable copyright header checks
- PR #622: Updated to use 0.8 dependencies
- PR #626: Added build.sh script, updated CI scripts and documentation
- PR #633: build: Auto-detection of GPU_ARCHS during cmake
- PR #650: Moving brute force kNN to prims. Creating stateless kNN API.
- PR #662: C++: Bulk clang-format updates
- PR #671: Added pickle pytests and correct pickling of Base class
- PR #675: atomicMin/Max(float, double) with integer atomics and bit flipping
- PR #677: build: 'deep-clean' to build.sh to clean faiss build as well
- PR #683: Use stateless c++ API in KNN so that it can be pickled properly
- PR #686: Use stateless c++ API in UMAP so that it can be pickled properly
- PR #695: prims: Refactor pairwise distance
- PR #707: Added stress test and updated documentation for RF
- PR #701: Added emacs temporary file patterns to .gitignore
- PR #606: C++: Added tests for host_buffer and improved device_buffer and host_buffer implementation
- PR #726: Updated RF docs and stress test
- PR #730: Update README and RF docs for 0.8
- PR #744: Random projections generating binomial on device. Fixing tests.
- PR #741: Update API docs for 0.8
- PR #754: Pickling of UMAP/KNN
- PR #753: Made PCA and TSVD picklable
- PR #746: LogisticRegression and QN API docstrings
- PR #820: Updating DEVELOPER GUIDE threading guidelines

## Bug Fixes
- PR #584: Added missing virtual destructor to deviceAllocator and hostAllocator
- PR #620: C++: Removed old unit-test files in ml-prims
- PR #627: C++: Fixed dbscan crash issue filed in 613
- PR #640: Remove setuptools from conda run dependency
- PR #646: Update link in contributing.md
- PR #649: Bug fix to LinAlg::reduce_rows_by_key prim filed in issue #648
- PR #666: fixes to gitutils.py to resolve both string decode and handling of uncommitted files
- PR #676: Fix template parameters in `bernoulli()` implementation.
- PR #685: Make CuPy optional to avoid nccl conda package conflicts
- PR #687: prims: updated tolerance for reduce_cols_by_key unit-tests
- PR #689: Removing extra prints from NearestNeighbors cython
- PR #718: Bug fix for DBSCAN and increasing batch size of sgd
- PR #719: Adding additional checks for dtype of the data
- PR #736: Bug fix for RF wrapper and .cu print function
- PR #547: Fixed issue if C++ compiler is specified via CXX during configure.
- PR #759: Configure Sphinx to render params correctly
- PR #762: Apply threshold to remove flakiness of UMAP tests.
- PR #768: Fixing memory bug from stateless refactor
- PR #782: Nearest neighbors checking properly whether memory should be freed
- PR #783: UMAP was using wrong size for knn computation
- PR #776: Hotfix for self.variables in RF
- PR #777: Fix numpy input bug
- PR #784: Fix jit of shuffle_idx python function
- PR #790: Fix rows_sample input type for RF
- PR #793: Fix for dtype conversion utility for numba arrays without cupy installed
- PR #806: Add a seed for sklearn model in RF test file
- PR #843: Rf quantile fix

# cuML 0.7.0 (10 May 2019)

## New Features

- PR #405: Quasi-Newton GLM Solvers
- PR #277: Add row- and column-wise weighted mean primitive
- PR #424: Add a grid-sync struct for inter-block synchronization
- PR #430: Add R-Squared Score to ml primitives
- PR #463: Add matrix gather to ml primitives
- PR #435: Expose cumlhandle in cython + developer guide
- PR #455: Remove default-stream arguement across ml-prims and cuML
- PR #375: cuml cpp shared library renamed to libcuml++.so
- PR #460: Random Forest & Decision Trees (Single-GPU, Classification)
- PR #491: Add doxygen build target for ml-prims
- PR #505: Add R-Squared Score to python interface
- PR #507: Add coordinate descent for lasso and elastic-net
- PR #511: Add a minmax ml-prim
- PR #516: Added Trustworthiness score feature
- PR #520: Add local build script to mimic gpuCI
- PR #503: Add column-wise matrix sort primitive
- PR #525: Add docs build script to cuML
- PR #528: Remove current KMeans and replace it with a new single GPU implementation built using ML primitives

## Improvements

- PR #481: Refactoring Quasi-Newton to use cumlHandle
- PR #467: Added validity check on cumlHandle_t
- PR #461: Rewrote permute and added column major version
- PR #440: README updates
- PR #295: Improve build-time and the interface e.g., enable bool-OutType, for distance()
- PR #390: Update docs version
- PR #272: Add stream parameters to cublas and cusolver wrapper functions
- PR #447: Added building and running mlprims tests to CI
- PR #445: Lower dbscan memory usage by computing adjacency matrix directly
- PR #431: Add support for fancy iterator input types to LinAlg::reduce_rows_by_key
- PR #394: Introducing cumlHandle API to dbscan and add example
- PR #500: Added CI check for black listed CUDA Runtime API calls
- PR #475: exposing cumlHandle for dbscan from python-side
- PR #395: Edited the CONTRIBUTING.md file
- PR #407: Test files to run stress, correctness and unit tests for cuml algos
- PR #512: generic copy method for copying buffers between device/host
- PR #533: Add cudatoolkit conda dependency
- PR #524: Use cmake find blas and find lapack to pass configure options to faiss
- PR #527: Added notes on UMAP differences from reference implementation
- PR #540: Use latest release version in update-version CI script
- PR #552: Re-enable assert in kmeans tests with xfail as needed
- PR #581: Add shared memory fast col major to row major function back with bound checks
- PR #592: More efficient matrix copy/reverse methods
- PR #721: Added pickle tests for DBSCAN and Random Projections

## Bug Fixes

- PR #334: Fixed segfault in `ML::cumlHandle_impl::destroyResources`
- PR #349: Developer guide clarifications for cumlHandle and cumlHandle_impl
- PR #398: Fix CI scripts to allow nightlies to be uploaded
- PR #399: Skip PCA tests to allow CI to run with driver 418
- PR #422: Issue in the PCA tests was solved and CI can run with driver 418
- PR #409: Add entry to gitmodules to ignore build artifacts
- PR #412: Fix for svdQR function in ml-prims
- PR #438: Code that depended on FAISS was building everytime.
- PR #358: Fixed an issue when switching streams on MLCommon::device_buffer and MLCommon::host_buffer
- PR #434: Fixing bug in CSR tests
- PR #443: Remove defaults channel from ci scripts
- PR #384: 64b index arithmetic updates to the kernels inside ml-prims
- PR #459: Fix for runtime library path of pip package
- PR #464: Fix for C++11 destructor warning in qn
- PR #466: Add support for column-major in LinAlg::*Norm methods
- PR #465: Fixing deadlock issue in GridSync due to consecutive sync calls
- PR #468: Fix dbscan example build failure
- PR #470: Fix resource leakage in Kalman filter python wrapper
- PR #473: Fix gather ml-prim test for change in rng uniform API
- PR #477: Fixes default stream initialization in cumlHandle
- PR #480: Replaced qn_fit() declaration with #include of file containing definition to fix linker error
- PR #495: Update cuDF and RMM versions in GPU ci test scripts
- PR #499: DEVELOPER_GUIDE.md: fixed links and clarified ML::detail::streamSyncer example
- PR #506: Re enable ml-prim tests in CI
- PR #508: Fix for an error with default argument in LinAlg::meanSquaredError
- PR #519: README.md Updates and adding BUILD.md back
- PR #526: Fix the issue of wrong results when fit and transform of PCA are called separately
- PR #531: Fixing missing arguments in updateDevice() for RF
- PR #543: Exposing dbscan batch size through cython API and fixing broken batching
- PR #551: Made use of ZLIB_LIBRARIES consistent between ml_test and ml_mg_test
- PR #557: Modified CI script to run cuML tests before building mlprims and removed lapack flag
- PR #578: Updated Readme.md to add lasso and elastic-net
- PR #580: Fixing cython garbage collection bug in KNN
- PR #577: Use find libz in prims cmake
- PR #594: fixed cuda-memcheck mean_center test failures


# cuML 0.6.1 (09 Apr 2019)

## Bug Fixes

- PR #462 Runtime library path fix for cuML pip package


# cuML 0.6.0 (22 Mar 2019)

## New Features

- PR #249: Single GPU Stochastic Gradient Descent for linear regression, logistic regression, and linear svm with L1, L2, and elastic-net penalties.
- PR #247: Added "proper" CUDA API to cuML
- PR #235: NearestNeighbors MG Support
- PR #261: UMAP Algorithm
- PR #290: NearestNeighbors numpy MG Support
- PR #303: Reusable spectral embedding / clustering
- PR #325: Initial support for single process multi-GPU OLS and tSVD
- PR #271: Initial support for hyperparameter optimization with dask for many models

## Improvements

- PR #144: Dockerfile update and docs for LinearRegression and Kalman Filter.
- PR #168: Add /ci/gpu/build.sh file to cuML
- PR #167: Integrating full-n-final ml-prims repo inside cuml
- PR #198: (ml-prims) Removal of *MG calls + fixed a bug in permute method
- PR #194: Added new ml-prims for supporting LASSO regression.
- PR #114: Building faiss C++ api into libcuml
- PR #64: Using FAISS C++ API in cuML and exposing bindings through cython
- PR #208: Issue ml-common-3: Math.h: swap thrust::for_each with binaryOp,unaryOp
- PR #224: Improve doc strings for readable rendering with readthedocs
- PR #209: Simplify README.md, move build instructions to BUILD.md
- PR #218: Fix RNG to use given seed and adjust RNG test tolerances.
- PR #225: Support for generating random integers
- PR #215: Refactored LinAlg::norm to Stats::rowNorm and added Stats::colNorm
- PR #234: Support for custom output type and passing index value to main_op in *Reduction kernels
- PR #230: Refactored the cuda_utils header
- PR #236: Refactored cuml python package structure to be more sklearn like
- PR #232: Added reduce_rows_by_key
- PR #246: Support for 2 vectors in the matrix vector operator
- PR #244: Fix for single GPU OLS and Ridge to support one column training data
- PR #271: Added get_params and set_params functions for linear and ridge regression
- PR #253: Fix for issue #250-reduce_rows_by_key failed memcheck for small nkeys
- PR #269: LinearRegression, Ridge Python docs update and cleaning
- PR #322: set_params updated
- PR #237: Update build instructions
- PR #275: Kmeans use of faster gpu_matrix
- PR #288: Add n_neighbors to NearestNeighbors constructor
- PR #302: Added FutureWarning for deprecation of current kmeans algorithm
- PR #312: Last minute cleanup before release
- PR #315: Documentation updating and enhancements
- PR #330: Added ignored argument to pca.fit_transform to map to sklearn's implemenation
- PR #342: Change default ABI to ON
- PR #572: Pulling DBSCAN components into reusable primitives


## Bug Fixes

- PR #193: Fix AttributeError in PCA and TSVD
- PR #211: Fixing inconsistent use of proper batch size calculation in DBSCAN
- PR #202: Adding back ability for users to define their own BLAS
- PR #201: Pass CMAKE CUDA path to faiss/configure script
- PR #200 Avoid using numpy via cimport in KNN
- PR #228: Bug fix: LinAlg::unaryOp with 0-length input
- PR #279: Removing faiss-gpu references in README
- PR #321: Fix release script typo
- PR #327: Update conda requirements for version 0.6 requirements
- PR #352: Correctly calculating numpy chunk sizing for kNN
- PR #345: Run python import as part of package build to trigger compilation
- PR #347: Lowering memory usage of kNN.
- PR #355: Fixing issues with very large numpy inputs to SPMG OLS and tSVD.
- PR #357: Removing FAISS requirement from README
- PR #362: Fix for matVecOp crashing on large input sizes
- PR #366: Index arithmetic issue fix with TxN_t class
- PR #376: Disabled kmeans tests since they are currently too sensitive (see #71)
- PR #380: Allow arbitrary data size on ingress for numba_utils.row_matrix
- PR #385: Fix for long import cuml time in containers and fix for setup_pip
- PR #630: Fixing a missing kneighbors in nearest neighbors python proxy

# cuML 0.5.1 (05 Feb 2019)

## Bug Fixes

- PR #189 Avoid using numpy via cimport to prevent ABI issues in Cython compilation


# cuML 0.5.0 (28 Jan 2019)

## New Features

- PR #66: OLS Linear Regression
- PR #44: Distance calculation ML primitives
- PR #69: Ridge (L2 Regularized) Linear Regression
- PR #103: Linear Kalman Filter
- PR #117: Pip install support
- PR #64: Device to device support from cuML device pointers into FAISS

## Improvements

- PR #56: Make OpenMP optional for building
- PR #67: Github issue templates
- PR #44: Refactored DBSCAN to use ML primitives
- PR #91: Pytest cleanup and sklearn toyset datasets based pytests for kmeans and dbscan
- PR #75: C++ example to use kmeans
- PR #117: Use cmake extension to find any zlib installed in system
- PR #94: Add cmake flag to set ABI compatibility
- PR #139: Move thirdparty submodules to root and add symlinks to new locations
- PR #151: Replace TravisCI testing and conda pkg builds with gpuCI
- PR #164: Add numba kernel for faster column to row major transform
- PR #114: Adding FAISS to cuml build

## Bug Fixes

- PR #48: CUDA 10 compilation warnings fix
- PR #51: Fixes to Dockerfile and docs for new build system
- PR #72: Fixes for GCC 7
- PR #96: Fix for kmeans stack overflow with high number of clusters
- PR #105: Fix for AttributeError in kmeans fit method
- PR #113: Removed old  glm python/cython files
- PR #118: Fix for AttributeError in kmeans predict method
- PR #125: Remove randomized solver option from PCA python bindings


# cuML 0.4.0 (05 Dec 2018)

## New Features

## Improvements

- PR #42: New build system: separation of libcuml.so and cuml python package
- PR #43: Added changelog.md

## Bug Fixes


# cuML 0.3.0 (30 Nov 2018)

## New Features

- PR #33: Added ability to call cuML algorithms using numpy arrays

## Improvements

- PR #24: Fix references of python package from cuML to cuml and start using versioneer for better versioning
- PR #40: Added support for refactored cuDF 0.3.0, updated Conda files
- PR #33: Major python test cleaning, all tests pass with cuDF 0.2.0 and 0.3.0. Preparation for new build system
- PR #34: Updated batch count calculation logic in DBSCAN
- PR #35: Beginning of DBSCAN refactor to use cuML mlprims and general improvements

## Bug Fixes

- PR #30: Fixed batch size bug in DBSCAN that caused crash. Also fixed various locations for potential integer overflows
- PR #28: Fix readthedocs build documentation
- PR #29: Fix pytests for cuml name change from cuML
- PR #33: Fixed memory bug that would cause segmentation faults due to numba releasing memory before it was used. Also fixed row major/column major bugs for different algorithms
- PR #36: Fix kmeans gtest to use device data
- PR #38: cuda\_free bug removed that caused google tests to sometimes pass and sometimes fail randomly
- PR #39: Updated cmake to correctly link with CUDA libraries, add CUDA runtime linking and include source files in compile target

# cuML 0.2.0 (02 Nov 2018)

## New Features

- PR #11: Kmeans algorithm added
- PR #7: FAISS KNN wrapper added
- PR #21: Added Conda install support

## Improvements

- PR #15: Added compatibility with cuDF (from prior pyGDF)
- PR #13: Added FAISS to Dockerfile
- PR #21: Added TravisCI build system for CI and Conda builds

## Bug Fixes

- PR #4: Fixed explained variance bug in TSVD
- PR #5: Notebook bug fixes and updated results


# cuML 0.1.0

Initial release including PCA, TSVD, DBSCAN, ml-prims and cython wrappers<|MERGE_RESOLUTION|>--- conflicted
+++ resolved
@@ -19,11 +19,8 @@
 - PR #1996: Cythonize in parallel
 - PR #2031: Encapsulating UCX-py interactions in singleton
 - PR #2029: Add C++ ARIMA log-likelihood benchmark
-<<<<<<< HEAD
 - PR #2053: Introduce verbosity level in C++ layer instead of boolean `verbose` flag
-=======
 - PR #2058: Use CumlArray in Random Projection
->>>>>>> 56fa20ed
 
 ## Bug Fixes
 - PR #1939: Fix syntax error in cuml.common.array
