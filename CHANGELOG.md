--- conflicted
+++ resolved
@@ -97,11 +97,8 @@
 - PR #1887: Fix hasattr for missing attributes on base models
 - PR #1877: Remove resetting index in shuffling in train_test_split
 - PR #1888: Small train_test_split test fix
-<<<<<<< HEAD
 - PR #1899: Fix dask `extract_partitions()`, remove transformation as instance variable in PCA and TSVD and match sklearn APIs
-=======
 - PR #1920: Temporarily raising threshold for UMAP reproducibility tests
->>>>>>> 1a2de095
 
 # cuML 0.12.0 (Date TBD)
 
