# cuML 0.15.0 (Date TBD)

## New Features
- PR #2289: QR SVD solver for MNMG PCA

- PR #2312: column-major support for make_blobs

## Improvements
- PR #2336: Eliminate `rmm.device_array` usage
- PR #2262: Using fully shared PartDescriptor in MNMG decomposiition, linear models, and solvers
- PR #2308: Using fixture for Dask client to eliminate possiblity of not closing
- PR #2310: Pinning ucx-py to 0.14 to make 0.15 CI pass
- PR #1945: enable clang tidy
- PR #2345: make C++ logger level definition to be the same as python layer
- PR #2329: Add short commit hash to conda package name
<<<<<<< HEAD
- PR #2363: Update threshold and make other changes for stress tests
=======
- PR #2371: Updating MBSGD tests to use larger batches
>>>>>>> 35b41180

## Bug Fixes
- PR #2369: Update RF code to fix set_params memory leak
- PR #2373: Use Treelite Pip package in GPU testing
- PR #2376: Update documentation Links

# cuML 0.14.0 (03 Jun 2020)

## New Features
- PR #1994: Support for distributed OneHotEncoder
- PR #1892: One hot encoder implementation with cupy
- PR #1655: Adds python bindings for homogeneity score
- PR #1704: Adds python bindings for completeness score
- PR #1687: Adds python bindings for mutual info score
- PR #1980: prim: added a new write-only unary op prim
- PR #1867: C++: add logging interface support in cuML based spdlog
- PR #1902: Multi class inference in FIL C++ and importing multi-class forests from treelite
- PR #1906: UMAP MNMG
- PR #2067: python: wrap logging interface in cython
- PR #2083: Added dtype, order, and use_full_low_rank to MNMG `make_regression`
- PR #2074: SG and MNMG `make_classification`
- PR #2127: Added order to SG `make_blobs`, and switch from C++ to cupy based implementation
- PR #2057: Weighted k-means
- PR #2256: Add a `make_arima` generator
- PR #2245: ElasticNet, Lasso and Coordinate Descent MNMG
- PR #2242: Pandas input support with output as NumPy arrays by default
- PR #1728: Added notebook testing to gpuCI gpu build

## Improvements
- PR #1931: C++: enabled doxygen docs for all of the C++ codebase
- PR #1944: Support for dask_cudf.core.Series in _extract_partitions
- PR #1947: Cleaning up cmake
- PR #1927: Use Cython's `new_build_ext` (if available)
- PR #1946: Removed zlib dependency from cmake
- PR #1988: C++: cpp bench refactor
- PR #1873: Remove usage of nvstring and nvcat from LabelEncoder
- PR #1968: Update SVC SVR with cuML Array
- PR #1972: updates to our flow to use conda-forge's clang and clang-tools packages
- PR #1974: Reduce ARIMA testing time
- PR #1984: Enable Ninja build
- PR #1985: C++ UMAP parametrizable tests
- PR #2005: Adding missing algorithms to cuml benchmarks and notebook
- PR #2016: Add capability to setup.py and build.sh to fully clean all cython build files and artifacts
- PR #2044: A cuda-memcheck helper wrapper for devs
- PR #2018: Using `cuml.dask.part_utils.extract_partitions` and removing similar, duplicated code
- PR #2019: Enable doxygen build in our nightly doc build CI script
- PR #1996: Cythonize in parallel
- PR #2032: Reduce number of tests for MBSGD to improve CI running time
- PR #2031: Encapsulating UCX-py interactions in singleton
- PR #2029: Add C++ ARIMA log-likelihood benchmark
- PR #2085: Convert TSNE to use CumlArray
- PR #2051: Reduce the time required to run dask pca and dask tsvd tests
- PR #1981: Using CumlArray in kNN and DistributedDataHandler in dask kNN
- PR #2053: Introduce verbosity level in C++ layer instead of boolean `verbose` flag
- PR #2047: Make internal streams non-blocking w.r.t. NULL stream
- PR #2048: Random forest testing speedup
- PR #2058: Use CumlArray in Random Projection
- PR #2068: Updating knn class probabilities to use make_monotonic instead of binary search
- PR #2062: Adding random state to UMAP mnmg tests
- PR #2064: Speed-up K-Means test
- PR #2015: Renaming .h to .cuh in solver, dbscan and svm
- PR #2080: Improved import of sparse FIL forests from treelite
- PR #2090: Upgrade C++ build to C++14 standard
- PR #2089: CI: enabled cuda-memcheck on ml-prims unit-tests during nightly build
- PR #2128: Update Dask RF code to reduce the time required for GPU predict to run
- PR #2125: Build infrastructure to use RAFT
- PR #2131: Update Dask RF fit to use DistributedDataHandler
- PR #2055: Update the metrics notebook to use important cuML models
- PR #2095: Improved import of src_prims/utils.h, making it less ambiguous
- PR #2118: Updating SGD & mini-batch estimators to use CumlArray
- PR #2120: Speeding up dask RandomForest tests
- PR #1883: Use CumlArray in ARIMA
- PR #877: Adding definition of done criteria to wiki
- PR #2135: A few optimizations to UMAP fuzzy simplicial set
- PR #1914: Change the meaning of ARIMA's intercept to match the literature
- PR #2098: Renaming .h to .cuh in decision_tree, glm, pca
- PR #2150: Remove deprecated RMM calls in RMM allocator adapter
- PR #2146: Remove deprecated kalman filter
- PR #2151: Add pytest duration and pytest timeout
- PR #2156: Add Docker 19 support to local gpuci build
- PR #2178: Reduce duplicated code in RF
- PR #2124: Expand tutorial docs and sample notebook
- PR #2175: Allow CPU-only and dataset params for benchmark sweeps
- PR #2186: Refactor cython code to build OPG structs in common utils file
- PR #2180: Add fully single GPU singlegpu python build
- PR #2187: CMake improvements to manage conda environment dependencies
- PR #2185: Add has_sklearn function and use it in datasets/classification.
- PR #2193: Order-independent local shuffle in `cuml.dask.make_regression`
- PR #2204: Update python layer to use the logger interface
- PR #2184: Refoctor headers for holtwinters, rproj, tsvd, tsne, umap
- PR #2199: Remove unncessary notebooks
- PR #2195: Separating fit and transform calls in SG, MNMG PCA to save transform array memory consumption
- PR #2201: Re-enabling UMAP repro tests
- PR #2132: Add SVM C++ benchmarks
- PR #2196: Updates to benchmarks. Moving notebook
- PR #2208: Coordinate Descent, Lasso and ElasticNet CumlArray updates
- PR #2210: Updating KNN tests to evaluate multiple index partitions
- PR #2205: Use timeout to add 2 hour hard limit to dask tests
- PR #2212: Improve DBScan batch count / memory estimation
- PR #2213: Standardized include statements across all cpp source files, updated copyright on all modified files
- PR #2214: Remove utils folder and refactor to common folder
- PR #2220: Final refactoring of all src_prims header files following rules as specified in #1675
- PR #2225: input_to_cuml_array keep order option, test updates and cleanup
- PR #2244: Re-enable slow ARIMA tests as stress tests
- PR #2231: Using OPG structs from `cuml.common` in decomposition algorithms
- PR #2257: Update QN and LogisticRegression to use CumlArray
- PR #2259: Add CumlArray support to Naive Bayes
- PR #2252: Add benchmark for the Gram matrix prims
- PR #2264: Reduce build time for cuML by using make_blobs from libcuml++ interface
- PR #2269: Add docs targets to build.sh and fix python cuml.common docs
- PR #2271: Clarify doc for `_unique` default implementation in OneHotEncoder
- PR #2272: Add docs build.sh script to repository
- PR #2276: Ensure `CumlArray` provided `dtype` conforms
- PR #2281: Rely on cuDF's `Serializable` in `CumlArray`
- PR #2284: Reduce dataset size in SG RF notebook to reduce run time of sklearn
- PR #2285: Increase the threshold for elastic_net test in dask/test_coordinate_descent
- PR #2314: Update FIL default values, documentation and test
- PR #2316: 0.14 release docs additions and fixes
- PR #2320: Add prediction notes to RF docs
- PR #2323: Change verbose levels and parameter name to match Scikit-learn API
- PR #2324: Raise an error if n_bins > number of training samples in RF
- PR #2335: Throw a warning if treelite cannot be imported and `load_from_sklearn` is used

## Bug Fixes
- PR #1939: Fix syntax error in cuml.common.array
- PR #1941: Remove c++ cuda flag that was getting duplicated in CMake
- PR #1971: python: Correctly honor --singlegpu option and CUML_BUILD_PATH env variable
- PR #1969: Update libcumlprims to 0.14
- PR #1973: Add missing mg files for setup.py --singlegpu flag
- PR #1993: Set `umap_transform_reproducibility` tests to xfail
- PR #2004: Refactoring the arguments to `plant()` call
- PR #2017: Fixing memory issue in weak cc prim
- PR #2028: Skipping UMAP knn reproducibility tests until we figure out why its failing in CUDA 10.2
- PR #2024: Fixed cuda-memcheck errors with sample-without-replacement prim
- PR #1540: prims: support for custom math-type used for computation inside adjusted rand index prim
- PR #2077: dask-make blobs arguments to match sklearn
- PR #2059: Make all Scipy imports conditional
- PR #2078: Ignore negative cache indices in get_vecs
- PR #2084: Fixed cuda-memcheck errors with COO unit-tests
- PR #2087: Fixed cuda-memcheck errors with dispersion prim
- PR #2096: Fixed syntax error with nightly build command for memcheck unit-tests
- PR #2115: Fixed contingency matrix prim unit-tests for computing correct golden values
- PR #2107: Fix PCA transform
- PR #2109: input_to_cuml_array __cuda_array_interface__ bugfix
- PR #2117: cuDF __array__ exception small fixes
- PR #2139: CumlArray for adjusted_rand_score
- PR #2140: Returning self in fit model functions
- PR #2144: Remove GPU arch < 60 from CMake build
- PR #2153: Added missing namespaces to some Decision Tree files
- PR #2155: C++: fix doxygen build break
- PR #2161: Replacing depreciated bruteForceKnn
- PR #2162: Use stream in transpose prim
- PR #2165: Fit function test correction
- PR #2166: Fix handling of temp file in RF pickling
- PR #2176: C++: fix for adjusted rand index when input array is all zeros
- PR #2179: Fix clang tools version in libcuml recipe
- PR #2183: Fix RAFT in nightly package
- PR #2191: Fix placement of SVM parameter documentation and add examples
- PR #2212: Fix DBScan results (no propagation of labels through border points)
- PR #2215: Fix the printing of forest object
- PR #2217: Fix opg_utils naming to fix singlegpu build
- PR #2223: Fix bug in ARIMA C++ benchmark
- PR #2224: Temporary fix for CI until new Dask version is released
- PR #2228: Update to use __reduce_ex__ in CumlArray to override cudf.Buffer
- PR #2249: Fix bug in UMAP continuous target metrics
- PR #2258: Fix doxygen build break
- PR #2255: Set random_state for train_test_split function in dask RF
- PR #2275: Fix RF fit memory leak
- PR #2274: Fix parameter name verbose to verbosity in mnmg OneHotEncoder
- PR #2277: Updated cub repo path and branch name
- PR #2282: Fix memory leak in Dask RF concatenation
- PR #2301: Scaling KNN dask tests sample size with n GPUs
- PR #2293: Contiguity fixes for input_to_cuml_array and train_test_split
- PR #2295: Fix convert_to_dtype copy even with same dtype
- PR #2305: Fixed race condition in DBScan
- PR #2354: Fix broken links in README

# cuML 0.13.0 (Date TBD)

## New Features
- PR #1777: Python bindings for entropy
- PR #1742: Mean squared error implementation with cupy
- PR #1817: Confusion matrix implementation with cupy (SNSG and MNMG)
- PR #1766: Mean absolute error implementation with cupy
- PR #1766: Mean squared log error implementation with cupy
- PR #1635: cuML Array shim and configurable output added to cluster methods
- PR #1586: Seasonal ARIMA
- PR #1683: cuml.dask make_regression
- PR #1689: Add framework for cuML Dask serializers
- PR #1709: Add `decision_function()` and `predict_proba()` for LogisticRegression
- PR #1714: Add `print_env.sh` file to gather important environment details
- PR #1750: LinearRegression CumlArray for configurable output
- PR #1814: ROC AUC score implementation with cupy
- PR #1767: Single GPU decomposition models configurable output
- PR #1646: Using FIL to predict in MNMG RF
- PR #1778: Make cuML Handle picklable
- PR #1738: cuml.dask refactor beginning and dask array input option for OLS, Ridge and KMeans
- PR #1874: Add predict_proba function to RF classifier
- PR #1815: Adding KNN parameter to UMAP
- PR #1978: Adding `predict_proba` function to dask RF

## Improvements
- PR #1644: Add `predict_proba()` for FIL binary classifier
- PR #1620: Pickling tests now automatically finds all model classes inheriting from cuml.Base
- PR #1637: Update to newer treelite version with XGBoost 1.0 compatibility
- PR #1632: Fix MBSGD models inheritance, they now inherits from cuml.Base
- PR #1628: Remove submodules from cuML
- PR #1755: Expose the build_treelite function for python
- PR #1649: Add the fil_sparse_format variable option to RF API
- PR #1647: storage_type=AUTO uses SPARSE for large models
- PR #1668: Update the warning statement thrown in RF when the seed is set but n_streams is not 1
- PR #1662: use of direct cusparse calls for coo2csr, instead of depending on nvgraph
- PR #1747: C++: dbscan performance improvements and cleanup
- PR #1697: Making trustworthiness batchable and using proper workspace
- PR #1721: Improving UMAP pytests
- PR #1717: Call `rmm_cupy_allocator` for CuPy allocations
- PR #1718: Import `using_allocator` from `cupy.cuda`
- PR #1723: Update RF Classifier to throw an exception for multi-class pickling
- PR #1726: Decorator to allocate CuPy arrays with RMM
- PR #1719: UMAP random seed reproducibility
- PR #1748: Test serializing `CumlArray` objects
- PR #1776: Refactoring pca/tsvd distributed
- PR #1762: Update CuPy requirement to 7
- PR #1768: C++: Different input and output types for add and subtract prims
- PR #1790: Add support for multiple seeding in k-means++
- PR #1805: Adding new Dask cuda serializers to naive bayes + a trivial perf update
- PR #1812: C++: bench: UMAP benchmark cases added
- PR #1795: Add capability to build CumlArray from bytearray/memoryview objects
- PR #1824: C++: improving the performance of UMAP algo
- PR #1816: Add ARIMA notebook
- PR #1856: Update docs for 0.13
- PR #1827: Add HPO demo Notebook
- PR #1825: `--nvtx` option in `build.sh`
- PR #1847: Update XGBoost version for CI
- PR #1837: Simplify cuML Array construction
- PR #1848: Rely on subclassing for cuML Array serialization
- PR #1866: Minimizing client memory pressure on Naive Bayes
- PR #1788: Removing complexity bottleneck in S-ARIMA
- PR #1873: Remove usage of nvstring and nvcat from LabelEncoder
- PR #1891: Additional improvements to naive bayes tree reduction

## Bug Fixes
- PR #1835 : Fix calling default RF Classification always
- PT #1904: replace cub sort
- PR #1833: Fix depth issue in shallow RF regression estimators
- PR #1770: Warn that KalmanFilter is deprecated
- PR #1775: Allow CumlArray to work with inputs that have no 'strides' in array interface
- PR #1594: Train-test split is now reproducible
- PR #1590: Fix destination directory structure for run-clang-format.py
- PR #1611: Fixing pickling errors for KNN classifier and regressor
- PR #1617: Fixing pickling issues for SVC and SVR
- PR #1634: Fix title in KNN docs
- PR #1627: Adding a check for multi-class data in RF classification
- PR #1654: Skip treelite patch if its already been applied
- PR #1661: Fix nvstring variable name
- PR #1673: Using struct for caching dlsym state in communicator
- PR #1659: TSNE - introduce 'convert_dtype' and refactor class attr 'Y' to 'embedding_'
- PR #1672: Solver 'svd' in Linear and Ridge Regressors when n_cols=1
- PR #1670: Lasso & ElasticNet - cuml Handle added
- PR #1671: Update for accessing cuDF Series pointer
- PR #1652: Support XGBoost 1.0+ models in FIL
- PR #1702: Fix LightGBM-FIL validation test
- PR #1701: test_score kmeans test passing with newer cupy version
- PR #1706: Remove multi-class bug from QuasiNewton
- PR #1699: Limit CuPy to <7.2 temporarily
- PR #1708: Correctly deallocate cuML handles in Cython
- PR #1730: Fixes to KF for test stability (mainly in CUDA 10.2)
- PR #1729: Fixing naive bayes UCX serialization problem in fit()
- PR #1749: bug fix rf classifier/regressor on seg fault in bench
- PR #1751: Updated RF documentation
- PR #1765: Update the checks for using RF GPU predict
- PR #1787: C++: unit-tests to check for RF accuracy. As well as a bug fix to improve RF accuracy
- PR #1793: Updated fil pyx to solve memory leakage issue
- PR #1810: Quickfix - chunkage in dask make_regression
- PR #1842: DistributedDataHandler not properly setting 'multiple'
- PR #1849: Critical fix in ARIMA initial estimate
- PR #1851: Fix for cuDF behavior change for multidimensional arrays
- PR #1852: Remove Thrust warnings
- PR #1868: Turning off IPC caching until it is fixed in UCX-py/UCX
- PR #1876: UMAP exponential decay parameters fix
- PR #1887: Fix hasattr for missing attributes on base models
- PR #1877: Remove resetting index in shuffling in train_test_split
- PR #1893: Updating UCX in comms to match current UCX-py
- PR #1888: Small train_test_split test fix
- PR #1899: Fix dask `extract_partitions()`, remove transformation as instance variable in PCA and TSVD and match sklearn APIs
- PR #1920: Temporarily raising threshold for UMAP reproducibility tests
- PR #1918: Create memleak fixture to skip memleak tests in CI for now
- PR #1926: Update batch matrix test margins
- PR #1925: Fix failing dask tests
- PR #1936: Update DaskRF regression test to xfail
- PR #1932: Isolating cause of make_blobs failure
- PR #1951: Dask Random forest regression CPU predict bug fix
- PR #1948: Adjust BatchedMargin margin and disable tests temporarily
- PR #1950: Fix UMAP test failure



# cuML 0.12.0 (04 Feb 2020)

## New Features
- PR #1483: prims: Fused L2 distance and nearest-neighbor prim
- PR #1494: bench: ml-prims benchmark
- PR #1514: bench: Fused L2 NN prim benchmark
- PR #1411: Cython side of MNMG OLS
- PR #1520: Cython side of MNMG Ridge Regression
- PR #1516: Suppor Vector Regression (epsilon-SVR)

## Improvements
- PR #1638: Update cuml/docs/README.md
- PR #1468: C++: updates to clang format flow to make it more usable among devs
- PR #1473: C++: lazy initialization of "costly" resources inside cumlHandle
- PR #1443: Added a new overloaded GEMM primitive
- PR #1489: Enabling deep trees using Gather tree builder
- PR #1463: Update FAISS submodule to 1.6.1
- PR #1488: Add codeowners
- PR #1432: Row-major (C-style) GPU arrays for benchmarks
- PR #1490: Use dask master instead of conda package for testing
- PR #1375: Naive Bayes & Distributed Naive Bayes
- PR #1377: Add GPU array support for FIL benchmarking
- PR #1493: kmeans: add tiling support for 1-NN computation and use fusedL2-1NN prim for L2 distance metric
- PR #1532: Update CuPy to >= 6.6 and allow 7.0
- PR #1528: Re-enabling KNN using dynamic library loading for UCX in communicator
- PR #1545: Add conda environment version updates to ci script
- PR #1541: Updates for libcudf++ Python refactor
- PR #1555: FIL-SKL, an SKLearn-based benchmark for FIL
- PR #1537: Improve pickling and scoring suppport for many models to support hyperopt
- PR #1551: Change custom kernel to cupy for col/row order transform
- PR #1533: C++: interface header file separation for SVM
- PR #1560: Helper function to allocate all new CuPy arrays with RMM memory management
- PR #1570: Relax nccl in conda recipes to >=2.4 (matching CI)
- PR #1578: Add missing function information to the cuML documenataion
- PR #1584: Add has_scipy utility function for runtime check
- PR #1583: API docs updates for 0.12
- PR #1591: Updated FIL documentation

## Bug Fixes
- PR #1470: Documentation: add make_regression, fix ARIMA section
- PR #1482: Updated the code to remove sklearn from the mbsgd stress test
- PR #1491: Update dev environments for 0.12
- PR #1512: Updating setup_cpu() in SpeedupComparisonRunner
- PR #1498: Add build.sh to code owners
- PR #1505: cmake: added correct dependencies for prims-bench build
- PR #1534: Removed TODO comment in create_ucp_listeners()
- PR #1548: Fixing umap extra unary op in knn graph
- PR #1547: Fixing MNMG kmeans score. Fixing UMAP pickling before fit(). Fixing UMAP test failures.
- PR #1557: Increasing threshold for kmeans score
- PR #1562: Increasing threshold even higher
- PR #1564: Fixed a typo in function cumlMPICommunicator_impl::syncStream
- PR #1569: Remove Scikit-learn exception and depedenncy in SVM
- PR #1575: Add missing dtype parameter in call to strides to order for CuPy 6.6 code path
- PR #1574: Updated the init file to include SVM
- PR #1589: Fixing the default value for RF and updating mnmg predict to accept cudf
- PR #1601: Fixed wrong datatype used in knn voting kernel

# cuML 0.11.0 (11 Dec 2019)

## New Features

- PR #1295: Cython side of MNMG PCA
- PR #1218: prims: histogram prim
- PR #1129: C++: Separate include folder for C++ API distribution
- PR #1282: OPG KNN MNMG Code (disabled for 0.11)
- PR #1242: Initial implementation of FIL sparse forests
- PR #1194: Initial ARIMA time-series modeling support.
- PR #1286: Importing treelite models as FIL sparse forests
- PR #1285: Fea minimum impurity decrease RF param
- PR #1301: Add make_regression to generate regression datasets
- PR #1322: RF pickling using treelite, protobuf and FIL
- PR #1332: Add option to cuml.dask make_blobs to produce dask array
- PR #1307: Add RF regression benchmark
- PR #1327: Update the code to build treelite with protobuf
- PR #1289: Add Python benchmarking support for FIL
- PR #1371: Cython side of MNMG tSVD
- PR #1386: Expose SVC decision function value

## Improvements
- PR #1170: Use git to clone subprojects instead of git submodules
- PR #1239: Updated the treelite version
- PR #1225: setup.py clone dependencies like cmake and correct include paths
- PR #1224: Refactored FIL to prepare for sparse trees
- PR #1249: Include libcuml.so C API in installed targets
- PR #1259: Conda dev environment updates and use libcumlprims current version in CI
- PR #1277: Change dependency order in cmake for better printing at compile time
- PR #1264: Add -s flag to GPU CI pytest for better error printing
- PR #1271: Updated the Ridge regression documentation
- PR #1283: Updated the cuMl docs to include MBSGD and adjusted_rand_score
- PR #1300: Lowercase parameter versions for FIL algorithms
- PR #1312: Update CuPy to version 6.5 and use conda-forge channel
- PR #1336: Import SciKit-Learn models into FIL
- PR #1314: Added options needed for ASVDb output (CUDA ver, etc.), added option
  to select algos
- PR #1335: Options to print available algorithms and datasets
  in the Python benchmark
- PR #1338: Remove BUILD_ABI references in CI scripts
- PR #1340: Updated unit tests to uses larger dataset
- PR #1351: Build treelite temporarily for GPU CI testing of FIL Scikit-learn
  model importing
- PR #1367: --test-split benchmark parameter for train-test split
- PR #1360: Improved tests for importing SciKit-Learn models into FIL
- PR #1368: Add --num-rows benchmark command line argument
- PR #1351: Build treelite temporarily for GPU CI testing of FIL Scikit-learn model importing
- PR #1366: Modify train_test_split to use CuPy and accept device arrays
- PR #1258: Documenting new MPI communicator for multi-node multi-GPU testing
- PR #1345: Removing deprecated should_downcast argument
- PR #1362: device_buffer in UMAP + Sparse prims
- PR #1376: AUTO value for FIL algorithm
- PR #1408: Updated pickle tests to delete the pre-pickled model to prevent pointer leakage
- PR #1357: Run benchmarks multiple times for CI
- PR #1382: ARIMA optimization: move functions to C++ side
- PR #1392: Updated RF code to reduce duplication of the code
- PR #1444: UCX listener running in its own isolated thread
- PR #1445: Improved performance of FIL sparse trees
- PR #1431: Updated API docs
- PR #1441: Remove unused CUDA conda labels
- PR #1439: Match sklearn 0.22 default n_estimators for RF and fix test errors
- PR #1461: Add kneighbors to API docs

## Bug Fixes
- PR #1281: Making rng.h threadsafe
- PR #1212: Fix cmake git cloning always running configure in subprojects
- PR #1261: Fix comms build errors due to cuml++ include folder changes
- PR #1267: Update build.sh for recent change of building comms in main CMakeLists
- PR #1278: Removed incorrect overloaded instance of eigJacobi
- PR #1302: Updates for numba 0.46
- PR #1313: Updated the RF tests to set the seed and n_streams
- PR #1319: Using machineName arg passed in instead of default for ASV reporting
- PR #1326: Fix illegal memory access in make_regression (bounds issue)
- PR #1330: Fix C++ unit test utils for better handling of differences near zero
- PR #1342: Fix to prevent memory leakage in Lasso and ElasticNet
- PR #1337: Fix k-means init from preset cluster centers
- PR #1354: Fix SVM gamma=scale implementation
- PR #1344: Change other solver based methods to create solver object in init
- PR #1373: Fixing a few small bugs in make_blobs and adding asserts to pytests
- PR #1361: Improve SMO error handling
- PR #1384: Lower expectations on batched matrix tests to prevent CI failures
- PR #1380: Fix memory leaks in ARIMA
- PR #1391: Lower expectations on batched matrix tests even more
- PR #1394: Warning added in svd for cuda version 10.1
- PR #1407: Resolved RF predict issues and updated RF docstring
- PR #1401: Patch for lbfgs solver for logistic regression with no l1 penalty
- PR #1416: train_test_split numba and rmm device_array output bugfix
- PR #1419: UMAP pickle tests are using wrong n_neighbors value for trustworthiness
- PR #1438: KNN Classifier to properly return Dataframe with Dataframe input
- PR #1425: Deprecate seed and use random_state similar to Scikit-learn in train_test_split
- PR #1458: Add joblib as an explicit requirement
- PR #1474: Defer knn mnmg to 0.12 nightly builds and disable ucx-py dependency

# cuML 0.10.0 (16 Oct 2019)

## New Features
- PR #1148: C++ benchmark tool for c++/CUDA code inside cuML
- PR #1071: Selective eigen solver of cuSolver
- PR #1073: Updating RF wrappers to use FIL for GPU accelerated prediction
- PR #1104: CUDA 10.1 support
- PR #1113: prims: new batched make-symmetric-matrix primitive
- PR #1112: prims: new batched-gemv primitive
- PR #855: Added benchmark tools
- PR #1149 Add YYMMDD to version tag for nightly conda packages
- PR #892: General Gram matrices prim
- PR #912: Support Vector Machine
- PR #1274: Updated the RF score function to use GPU predict

## Improvements
- PR #961: High Peformance RF; HIST algo
- PR #1028: Dockerfile updates after dir restructure. Conda env yaml to add statsmodels as a dependency
- PR #1047: Consistent OPG interface for kmeans, based on internal libcumlprims update
- PR #763: Add examples to train_test_split documentation
- PR #1093: Unified inference kernels for different FIL algorithms
- PR #1076: Paying off some UMAP / Spectral tech debt.
- PR #1086: Ensure RegressorMixin scorer uses device arrays
- PR #1110: Adding tests to use default values of parameters of the models
- PR #1108: input_to_host_array function in input_utils for input processing to host arrays
- PR #1114: K-means: Exposing useful params, removing unused params, proxying params in Dask
- PR #1138: Implementing ANY_RANK semantics on irecv
- PR #1142: prims: expose separate InType and OutType for unaryOp and binaryOp
- PR #1115: Moving dask_make_blobs to cuml.dask.datasets. Adding conversion to dask.DataFrame
- PR #1136: CUDA 10.1 CI updates
- PR #1135: K-means: add boundary cases for kmeans||, support finer control with convergence
- PR #1163: Some more correctness improvements. Better verbose printing
- PR #1165: Adding except + in all remaining cython
- PR #1186: Using LocalCUDACluster Pytest fixture
- PR #1173: Docs: Barnes Hut TSNE documentation
- PR #1176: Use new RMM API based on Cython
- PR #1219: Adding custom bench_func and verbose logging to cuml.benchmark
- PR #1247: Improved MNMG RF error checking

## Bug Fixes

- PR #1231: RF respect number of cuda streams from cuml handle
- PR #1230: Rf bugfix memleak in regression
- PR #1208: compile dbscan bug
- PR #1016: Use correct libcumlprims version in GPU CI
- PR #1040: Update version of numba in development conda yaml files
- PR #1043: Updates to accomodate cuDF python code reorganization
- PR #1044: Remove nvidia driver installation from ci/cpu/build.sh
- PR #991: Barnes Hut TSNE Memory Issue Fixes
- PR #1075: Pinning Dask version for consistent CI results
- PR #990: Barnes Hut TSNE Memory Issue Fixes
- PR #1066: Using proper set of workers to destroy nccl comms
- PR #1072: Remove pip requirements and setup
- PR #1074: Fix flake8 CI style check
- PR #1087: Accuracy improvement for sqrt/log in RF max_feature
- PR #1088: Change straggling numba python allocations to use RMM
- PR #1106: Pinning Distributed version to match Dask for consistent CI results
- PR #1116: TSNE CUDA 10.1 Bug Fixes
- PR #1132: DBSCAN Batching Bug Fix
- PR #1162: DASK RF random seed bug fix
- PR #1164: Fix check_dtype arg handling for input_to_dev_array
- PR #1171: SVM prediction bug fix
- PR #1177: Update dask and distributed to 2.5
- PR #1204: Fix SVM crash on Turing
- PR #1199: Replaced sprintf() with snprintf() in THROW()
- PR #1205: Update dask-cuda in yml envs
- PR #1211: Fixing Dask k-means transform bug and adding test
- PR #1236: Improve fix for SMO solvers potential crash on Turing
- PR #1251: Disable compiler optimization for CUDA 10.1 for distance prims
- PR #1260: Small bugfix for major conversion in input_utils
- PR #1276: Fix float64 prediction crash in test_random_forest

# cuML 0.9.0 (21 Aug 2019)

## New Features

- PR #894: Convert RF to treelite format
- PR #826: Jones transformation of params for ARIMA models timeSeries ml-prim
- PR #697: Silhouette Score metric ml-prim
- PR #674: KL Divergence metric ml-prim
- PR #787: homogeneity, completeness and v-measure metrics ml-prim
- PR #711: Mutual Information metric ml-prim
- PR #724: Entropy metric ml-prim
- PR #766: Expose score method based on inertia for KMeans
- PR #823: prims: cluster dispersion metric
- PR #816: Added inverse_transform() for LabelEncoder
- PR #789: prims: sampling without replacement
- PR #813: prims: Col major istance prim
- PR #635: Random Forest & Decision Tree Regression (Single-GPU)
- PR #819: Forest Inferencing Library (FIL)
- PR #829: C++: enable nvtx ranges
- PR #835: Holt-Winters algorithm
- PR #837: treelite for decision forest exchange format
- PR #871: Wrapper for FIL
- PR #870: make_blobs python function
- PR #881: wrappers for accuracy_score and adjusted_rand_score functions
- PR #840: Dask RF classification and regression
- PR #870: make_blobs python function
- PR #879: import of treelite models to FIL
- PR #892: General Gram matrices prim
- PR #883: Adding MNMG Kmeans
- PR #930: Dask RF
- PR #882: TSNE - T-Distributed Stochastic Neighbourhood Embedding
- PR #624: Internals API & Graph Based Dimensionality Reductions Callback
- PR #926: Wrapper for FIL
- PR #994: Adding MPI comm impl for testing / benchmarking MNMG CUDA
- PR #960: Enable using libcumlprims for MG algorithms/prims

## Improvements
- PR #822: build: build.sh update to club all make targets together
- PR #807: Added development conda yml files
- PR #840: Require cmake >= 3.14
- PR #832: Stateless Decision Tree and Random Forest API
- PR #857: Small modifications to comms for utilizing IB w/ Dask
- PR #851: Random forest Stateless API wrappers
- PR #865: High Performance RF
- PR #895: Pretty prints arguments!
- PR #920: Add an empty marker kernel for tracing purposes
- PR #915: syncStream added to cumlCommunicator
- PR #922: Random Forest support in FIL
- PR #911: Update headers to credit CannyLabs BH TSNE implementation
- PR #918: Streamline CUDA_REL environment variable
- PR #924: kmeans: updated APIs to be stateless, refactored code for mnmg support
- PR #950: global_bias support in FIL
- PR #773: Significant improvements to input checking of all classes and common input API for Python
- PR #957: Adding docs to RF & KMeans MNMG. Small fixes for release
- PR #965: Making dask-ml a hard dependency
- PR #976: Update api.rst for new 0.9 classes
- PR #973: Use cudaDeviceGetAttribute instead of relying on cudaDeviceProp object being passed
- PR #978: Update README for 0.9
- PR #1009: Fix references to notebooks-contrib
- PR #1015: Ability to control the number of internal streams in cumlHandle_impl via cumlHandle
- PR #1175: Add more modules to docs ToC

## Bug Fixes

- PR #923: Fix misshapen level/trend/season HoltWinters output
- PR #831: Update conda package dependencies to cudf 0.9
- PR #772: Add missing cython headers to SGD and CD
- PR #849: PCA no attribute trans_input_ transform bug fix
- PR #869: Removing incorrect information from KNN Docs
- PR #885: libclang installation fix for GPUCI
- PR #896: Fix typo in comms build instructions
- PR #921: Fix build scripts using incorrect cudf version
- PR #928: TSNE Stability Adjustments
- PR #934: Cache cudaDeviceProp in cumlHandle for perf reasons
- PR #932: Change default param value for RF classifier
- PR #949: Fix dtype conversion tests for unsupported cudf dtypes
- PR #908: Fix local build generated file ownerships
- PR #983: Change RF max_depth default to 16
- PR #987: Change default values for knn
- PR #988: Switch to exact tsne
- PR #991: Cleanup python code in cuml.dask.cluster
- PR #996: ucx_initialized being properly set in CommsContext
- PR #1007: Throws a well defined error when mutigpu is not enabled
- PR #1018: Hint location of nccl in build.sh for CI
- PR #1022: Using random_state to make K-Means MNMG tests deterministic
- PR #1034: Fix typos and formatting issues in RF docs
- PR #1052: Fix the rows_sample dtype to float

# cuML 0.8.0 (27 June 2019)

## New Features

- PR #652: Adjusted Rand Index metric ml-prim
- PR #679: Class label manipulation ml-prim
- PR #636: Rand Index metric ml-prim
- PR #515: Added Random Projection feature
- PR #504: Contingency matrix ml-prim
- PR #644: Add train_test_split utility for cuDF dataframes
- PR #612: Allow Cuda Array Interface, Numba inputs and input code refactor
- PR #641: C: Separate C-wrapper library build to generate libcuml.so
- PR #631: Add nvcategory based ordinal label encoder
- PR #681: Add MBSGDClassifier and MBSGDRegressor classes around SGD
- PR #705: Quasi Newton solver and LogisticRegression Python classes
- PR #670: Add test skipping functionality to build.sh
- PR #678: Random Forest Python class
- PR #684: prims: make_blobs primitive
- PR #673: prims: reduce cols by key primitive
- PR #812: Add cuML Communications API & consolidate Dask cuML

## Improvements

- PR #597: C++ cuML and ml-prims folder refactor
- PR #590: QN Recover from numeric errors
- PR #482: Introduce cumlHandle for pca and tsvd
- PR #573: Remove use of unnecessary cuDF column and series copies
- PR #601: Cython PEP8 cleanup and CI integration
- PR #596: Introduce cumlHandle for ols and ridge
- PR #579: Introduce cumlHandle for cd and sgd, and propagate C++ errors in cython level for cd and sgd
- PR #604: Adding cumlHandle to kNN, spectral methods, and UMAP
- PR #616: Enable clang-format for enforcing coding style
- PR #618: CI: Enable copyright header checks
- PR #622: Updated to use 0.8 dependencies
- PR #626: Added build.sh script, updated CI scripts and documentation
- PR #633: build: Auto-detection of GPU_ARCHS during cmake
- PR #650: Moving brute force kNN to prims. Creating stateless kNN API.
- PR #662: C++: Bulk clang-format updates
- PR #671: Added pickle pytests and correct pickling of Base class
- PR #675: atomicMin/Max(float, double) with integer atomics and bit flipping
- PR #677: build: 'deep-clean' to build.sh to clean faiss build as well
- PR #683: Use stateless c++ API in KNN so that it can be pickled properly
- PR #686: Use stateless c++ API in UMAP so that it can be pickled properly
- PR #695: prims: Refactor pairwise distance
- PR #707: Added stress test and updated documentation for RF
- PR #701: Added emacs temporary file patterns to .gitignore
- PR #606: C++: Added tests for host_buffer and improved device_buffer and host_buffer implementation
- PR #726: Updated RF docs and stress test
- PR #730: Update README and RF docs for 0.8
- PR #744: Random projections generating binomial on device. Fixing tests.
- PR #741: Update API docs for 0.8
- PR #754: Pickling of UMAP/KNN
- PR #753: Made PCA and TSVD picklable
- PR #746: LogisticRegression and QN API docstrings
- PR #820: Updating DEVELOPER GUIDE threading guidelines

## Bug Fixes
- PR #584: Added missing virtual destructor to deviceAllocator and hostAllocator
- PR #620: C++: Removed old unit-test files in ml-prims
- PR #627: C++: Fixed dbscan crash issue filed in 613
- PR #640: Remove setuptools from conda run dependency
- PR #646: Update link in contributing.md
- PR #649: Bug fix to LinAlg::reduce_rows_by_key prim filed in issue #648
- PR #666: fixes to gitutils.py to resolve both string decode and handling of uncommitted files
- PR #676: Fix template parameters in `bernoulli()` implementation.
- PR #685: Make CuPy optional to avoid nccl conda package conflicts
- PR #687: prims: updated tolerance for reduce_cols_by_key unit-tests
- PR #689: Removing extra prints from NearestNeighbors cython
- PR #718: Bug fix for DBSCAN and increasing batch size of sgd
- PR #719: Adding additional checks for dtype of the data
- PR #736: Bug fix for RF wrapper and .cu print function
- PR #547: Fixed issue if C++ compiler is specified via CXX during configure.
- PR #759: Configure Sphinx to render params correctly
- PR #762: Apply threshold to remove flakiness of UMAP tests.
- PR #768: Fixing memory bug from stateless refactor
- PR #782: Nearest neighbors checking properly whether memory should be freed
- PR #783: UMAP was using wrong size for knn computation
- PR #776: Hotfix for self.variables in RF
- PR #777: Fix numpy input bug
- PR #784: Fix jit of shuffle_idx python function
- PR #790: Fix rows_sample input type for RF
- PR #793: Fix for dtype conversion utility for numba arrays without cupy installed
- PR #806: Add a seed for sklearn model in RF test file
- PR #843: Rf quantile fix

# cuML 0.7.0 (10 May 2019)

## New Features

- PR #405: Quasi-Newton GLM Solvers
- PR #277: Add row- and column-wise weighted mean primitive
- PR #424: Add a grid-sync struct for inter-block synchronization
- PR #430: Add R-Squared Score to ml primitives
- PR #463: Add matrix gather to ml primitives
- PR #435: Expose cumlhandle in cython + developer guide
- PR #455: Remove default-stream arguement across ml-prims and cuML
- PR #375: cuml cpp shared library renamed to libcuml++.so
- PR #460: Random Forest & Decision Trees (Single-GPU, Classification)
- PR #491: Add doxygen build target for ml-prims
- PR #505: Add R-Squared Score to python interface
- PR #507: Add coordinate descent for lasso and elastic-net
- PR #511: Add a minmax ml-prim
- PR #516: Added Trustworthiness score feature
- PR #520: Add local build script to mimic gpuCI
- PR #503: Add column-wise matrix sort primitive
- PR #525: Add docs build script to cuML
- PR #528: Remove current KMeans and replace it with a new single GPU implementation built using ML primitives

## Improvements

- PR #481: Refactoring Quasi-Newton to use cumlHandle
- PR #467: Added validity check on cumlHandle_t
- PR #461: Rewrote permute and added column major version
- PR #440: README updates
- PR #295: Improve build-time and the interface e.g., enable bool-OutType, for distance()
- PR #390: Update docs version
- PR #272: Add stream parameters to cublas and cusolver wrapper functions
- PR #447: Added building and running mlprims tests to CI
- PR #445: Lower dbscan memory usage by computing adjacency matrix directly
- PR #431: Add support for fancy iterator input types to LinAlg::reduce_rows_by_key
- PR #394: Introducing cumlHandle API to dbscan and add example
- PR #500: Added CI check for black listed CUDA Runtime API calls
- PR #475: exposing cumlHandle for dbscan from python-side
- PR #395: Edited the CONTRIBUTING.md file
- PR #407: Test files to run stress, correctness and unit tests for cuml algos
- PR #512: generic copy method for copying buffers between device/host
- PR #533: Add cudatoolkit conda dependency
- PR #524: Use cmake find blas and find lapack to pass configure options to faiss
- PR #527: Added notes on UMAP differences from reference implementation
- PR #540: Use latest release version in update-version CI script
- PR #552: Re-enable assert in kmeans tests with xfail as needed
- PR #581: Add shared memory fast col major to row major function back with bound checks
- PR #592: More efficient matrix copy/reverse methods
- PR #721: Added pickle tests for DBSCAN and Random Projections

## Bug Fixes

- PR #334: Fixed segfault in `ML::cumlHandle_impl::destroyResources`
- PR #349: Developer guide clarifications for cumlHandle and cumlHandle_impl
- PR #398: Fix CI scripts to allow nightlies to be uploaded
- PR #399: Skip PCA tests to allow CI to run with driver 418
- PR #422: Issue in the PCA tests was solved and CI can run with driver 418
- PR #409: Add entry to gitmodules to ignore build artifacts
- PR #412: Fix for svdQR function in ml-prims
- PR #438: Code that depended on FAISS was building everytime.
- PR #358: Fixed an issue when switching streams on MLCommon::device_buffer and MLCommon::host_buffer
- PR #434: Fixing bug in CSR tests
- PR #443: Remove defaults channel from ci scripts
- PR #384: 64b index arithmetic updates to the kernels inside ml-prims
- PR #459: Fix for runtime library path of pip package
- PR #464: Fix for C++11 destructor warning in qn
- PR #466: Add support for column-major in LinAlg::*Norm methods
- PR #465: Fixing deadlock issue in GridSync due to consecutive sync calls
- PR #468: Fix dbscan example build failure
- PR #470: Fix resource leakage in Kalman filter python wrapper
- PR #473: Fix gather ml-prim test for change in rng uniform API
- PR #477: Fixes default stream initialization in cumlHandle
- PR #480: Replaced qn_fit() declaration with #include of file containing definition to fix linker error
- PR #495: Update cuDF and RMM versions in GPU ci test scripts
- PR #499: DEVELOPER_GUIDE.md: fixed links and clarified ML::detail::streamSyncer example
- PR #506: Re enable ml-prim tests in CI
- PR #508: Fix for an error with default argument in LinAlg::meanSquaredError
- PR #519: README.md Updates and adding BUILD.md back
- PR #526: Fix the issue of wrong results when fit and transform of PCA are called separately
- PR #531: Fixing missing arguments in updateDevice() for RF
- PR #543: Exposing dbscan batch size through cython API and fixing broken batching
- PR #551: Made use of ZLIB_LIBRARIES consistent between ml_test and ml_mg_test
- PR #557: Modified CI script to run cuML tests before building mlprims and removed lapack flag
- PR #578: Updated Readme.md to add lasso and elastic-net
- PR #580: Fixing cython garbage collection bug in KNN
- PR #577: Use find libz in prims cmake
- PR #594: fixed cuda-memcheck mean_center test failures


# cuML 0.6.1 (09 Apr 2019)

## Bug Fixes

- PR #462 Runtime library path fix for cuML pip package


# cuML 0.6.0 (22 Mar 2019)

## New Features

- PR #249: Single GPU Stochastic Gradient Descent for linear regression, logistic regression, and linear svm with L1, L2, and elastic-net penalties.
- PR #247: Added "proper" CUDA API to cuML
- PR #235: NearestNeighbors MG Support
- PR #261: UMAP Algorithm
- PR #290: NearestNeighbors numpy MG Support
- PR #303: Reusable spectral embedding / clustering
- PR #325: Initial support for single process multi-GPU OLS and tSVD
- PR #271: Initial support for hyperparameter optimization with dask for many models

## Improvements

- PR #144: Dockerfile update and docs for LinearRegression and Kalman Filter.
- PR #168: Add /ci/gpu/build.sh file to cuML
- PR #167: Integrating full-n-final ml-prims repo inside cuml
- PR #198: (ml-prims) Removal of *MG calls + fixed a bug in permute method
- PR #194: Added new ml-prims for supporting LASSO regression.
- PR #114: Building faiss C++ api into libcuml
- PR #64: Using FAISS C++ API in cuML and exposing bindings through cython
- PR #208: Issue ml-common-3: Math.h: swap thrust::for_each with binaryOp,unaryOp
- PR #224: Improve doc strings for readable rendering with readthedocs
- PR #209: Simplify README.md, move build instructions to BUILD.md
- PR #218: Fix RNG to use given seed and adjust RNG test tolerances.
- PR #225: Support for generating random integers
- PR #215: Refactored LinAlg::norm to Stats::rowNorm and added Stats::colNorm
- PR #234: Support for custom output type and passing index value to main_op in *Reduction kernels
- PR #230: Refactored the cuda_utils header
- PR #236: Refactored cuml python package structure to be more sklearn like
- PR #232: Added reduce_rows_by_key
- PR #246: Support for 2 vectors in the matrix vector operator
- PR #244: Fix for single GPU OLS and Ridge to support one column training data
- PR #271: Added get_params and set_params functions for linear and ridge regression
- PR #253: Fix for issue #250-reduce_rows_by_key failed memcheck for small nkeys
- PR #269: LinearRegression, Ridge Python docs update and cleaning
- PR #322: set_params updated
- PR #237: Update build instructions
- PR #275: Kmeans use of faster gpu_matrix
- PR #288: Add n_neighbors to NearestNeighbors constructor
- PR #302: Added FutureWarning for deprecation of current kmeans algorithm
- PR #312: Last minute cleanup before release
- PR #315: Documentation updating and enhancements
- PR #330: Added ignored argument to pca.fit_transform to map to sklearn's implemenation
- PR #342: Change default ABI to ON
- PR #572: Pulling DBSCAN components into reusable primitives


## Bug Fixes

- PR #193: Fix AttributeError in PCA and TSVD
- PR #211: Fixing inconsistent use of proper batch size calculation in DBSCAN
- PR #202: Adding back ability for users to define their own BLAS
- PR #201: Pass CMAKE CUDA path to faiss/configure script
- PR #200 Avoid using numpy via cimport in KNN
- PR #228: Bug fix: LinAlg::unaryOp with 0-length input
- PR #279: Removing faiss-gpu references in README
- PR #321: Fix release script typo
- PR #327: Update conda requirements for version 0.6 requirements
- PR #352: Correctly calculating numpy chunk sizing for kNN
- PR #345: Run python import as part of package build to trigger compilation
- PR #347: Lowering memory usage of kNN.
- PR #355: Fixing issues with very large numpy inputs to SPMG OLS and tSVD.
- PR #357: Removing FAISS requirement from README
- PR #362: Fix for matVecOp crashing on large input sizes
- PR #366: Index arithmetic issue fix with TxN_t class
- PR #376: Disabled kmeans tests since they are currently too sensitive (see #71)
- PR #380: Allow arbitrary data size on ingress for numba_utils.row_matrix
- PR #385: Fix for long import cuml time in containers and fix for setup_pip
- PR #630: Fixing a missing kneighbors in nearest neighbors python proxy

# cuML 0.5.1 (05 Feb 2019)

## Bug Fixes

- PR #189 Avoid using numpy via cimport to prevent ABI issues in Cython compilation


# cuML 0.5.0 (28 Jan 2019)

## New Features

- PR #66: OLS Linear Regression
- PR #44: Distance calculation ML primitives
- PR #69: Ridge (L2 Regularized) Linear Regression
- PR #103: Linear Kalman Filter
- PR #117: Pip install support
- PR #64: Device to device support from cuML device pointers into FAISS

## Improvements

- PR #56: Make OpenMP optional for building
- PR #67: Github issue templates
- PR #44: Refactored DBSCAN to use ML primitives
- PR #91: Pytest cleanup and sklearn toyset datasets based pytests for kmeans and dbscan
- PR #75: C++ example to use kmeans
- PR #117: Use cmake extension to find any zlib installed in system
- PR #94: Add cmake flag to set ABI compatibility
- PR #139: Move thirdparty submodules to root and add symlinks to new locations
- PR #151: Replace TravisCI testing and conda pkg builds with gpuCI
- PR #164: Add numba kernel for faster column to row major transform
- PR #114: Adding FAISS to cuml build

## Bug Fixes

- PR #48: CUDA 10 compilation warnings fix
- PR #51: Fixes to Dockerfile and docs for new build system
- PR #72: Fixes for GCC 7
- PR #96: Fix for kmeans stack overflow with high number of clusters
- PR #105: Fix for AttributeError in kmeans fit method
- PR #113: Removed old  glm python/cython files
- PR #118: Fix for AttributeError in kmeans predict method
- PR #125: Remove randomized solver option from PCA python bindings


# cuML 0.4.0 (05 Dec 2018)

## New Features

## Improvements

- PR #42: New build system: separation of libcuml.so and cuml python package
- PR #43: Added changelog.md

## Bug Fixes


# cuML 0.3.0 (30 Nov 2018)

## New Features

- PR #33: Added ability to call cuML algorithms using numpy arrays

## Improvements

- PR #24: Fix references of python package from cuML to cuml and start using versioneer for better versioning
- PR #40: Added support for refactored cuDF 0.3.0, updated Conda files
- PR #33: Major python test cleaning, all tests pass with cuDF 0.2.0 and 0.3.0. Preparation for new build system
- PR #34: Updated batch count calculation logic in DBSCAN
- PR #35: Beginning of DBSCAN refactor to use cuML mlprims and general improvements

## Bug Fixes

- PR #30: Fixed batch size bug in DBSCAN that caused crash. Also fixed various locations for potential integer overflows
- PR #28: Fix readthedocs build documentation
- PR #29: Fix pytests for cuml name change from cuML
- PR #33: Fixed memory bug that would cause segmentation faults due to numba releasing memory before it was used. Also fixed row major/column major bugs for different algorithms
- PR #36: Fix kmeans gtest to use device data
- PR #38: cuda\_free bug removed that caused google tests to sometimes pass and sometimes fail randomly
- PR #39: Updated cmake to correctly link with CUDA libraries, add CUDA runtime linking and include source files in compile target

# cuML 0.2.0 (02 Nov 2018)

## New Features

- PR #11: Kmeans algorithm added
- PR #7: FAISS KNN wrapper added
- PR #21: Added Conda install support

## Improvements

- PR #15: Added compatibility with cuDF (from prior pyGDF)
- PR #13: Added FAISS to Dockerfile
- PR #21: Added TravisCI build system for CI and Conda builds

## Bug Fixes

- PR #4: Fixed explained variance bug in TSVD
- PR #5: Notebook bug fixes and updated results


# cuML 0.1.0

Initial release including PCA, TSVD, DBSCAN, ml-prims and cython wrappers<|MERGE_RESOLUTION|>--- conflicted
+++ resolved
@@ -13,11 +13,8 @@
 - PR #1945: enable clang tidy
 - PR #2345: make C++ logger level definition to be the same as python layer
 - PR #2329: Add short commit hash to conda package name
-<<<<<<< HEAD
 - PR #2363: Update threshold and make other changes for stress tests
-=======
 - PR #2371: Updating MBSGD tests to use larger batches
->>>>>>> 35b41180
 
 ## Bug Fixes
 - PR #2369: Update RF code to fix set_params memory leak
