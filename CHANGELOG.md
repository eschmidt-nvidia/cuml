# cuML 0.14.0 (Date TBD)

## New Features
- PR #1655: Adds python bindings for homogeneity score
- PR #1704: Adds python bindings for completeness score
- PR #1687: Adds python bindings for mutual info score
- PR #1980: prim: added a new write-only unary op prim
- PR #1867: C++: add logging interface support in cuML based spdlog
- PR #1902: Multi class inference in FIL C++ and importing multi-class forests from treelite
- PR #1906: UMAP MNMG
- PR #2067: python: wrap logging interface in cython
- PR #2083: Added dtype, order, and use_full_low_rank to MNMG `make_regression`
- PR #2074: SG and MNMG `make_classification`
- PR #2127: Added order to SG `make_blobs`, and switch from C++ to cupy based implementation
- PR #2057: Weighted k-means
<<<<<<< HEAD
- PR #2256: Add a `make_arima` generator
=======
- PR #2245: ElasticNet, Lasso and Coordinate Descent MNMG
>>>>>>> ce9c173b
- PR #2242: Pandas input support with output as NumPy arrays by default

## Improvements
- PR #1931: C++: enabled doxygen docs for all of the C++ codebase
- PR #1944: Support for dask_cudf.core.Series in _extract_partitions
- PR #1947: Cleaning up cmake
- PR #1927: Use Cython's `new_build_ext` (if available)
- PR #1946: Removed zlib dependency from cmake
- PR #1988: C++: cpp bench refactor
- PR #1873: Remove usage of nvstring and nvcat from LabelEncoder
- PR #1968: Update SVC SVR with cuML Array
- PR #1972: updates to our flow to use conda-forge's clang and clang-tools packages
- PR #1974: Reduce ARIMA testing time
- PR #1984: Enable Ninja build
- PR #1985: C++ UMAP parametrizable tests
- PR #2005: Adding missing algorithms to cuml benchmarks and notebook
- PR #2016: Add capability to setup.py and build.sh to fully clean all cython build files and artifacts
- PR #2044: A cuda-memcheck helper wrapper for devs
- PR #2018: Using `cuml.dask.part_utils.extract_partitions` and removing similar, duplicated code
- PR #2019: Enable doxygen build in our nightly doc build CI script
- PR #1996: Cythonize in parallel
- PR #2032: Reduce number of tests for MBSGD to improve CI running time
- PR #2031: Encapsulating UCX-py interactions in singleton
- PR #2029: Add C++ ARIMA log-likelihood benchmark
- PR #2085: Convert TSNE to use CumlArray
- PR #2051: Reduce the time required to run dask pca and dask tsvd tests
- PR #1981: Using CumlArray in kNN and DistributedDataHandler in dask kNN
- PR #2053: Introduce verbosity level in C++ layer instead of boolean `verbose` flag
- PR #2047: Make internal streams non-blocking w.r.t. NULL stream
- PR #2048: Random forest testing speedup
- PR #2058: Use CumlArray in Random Projection
- PR #2068: Updating knn class probabilities to use make_monotonic instead of binary search
- PR #2062: Adding random state to UMAP mnmg tests
- PR #2064: Speed-up K-Means test
- PR #2015: Renaming .h to .cuh in solver, dbscan and svm
- PR #2080: Improved import of sparse FIL forests from treelite
- PR #2090: Upgrade C++ build to C++14 standard
- PR #2089: CI: enabled cuda-memcheck on ml-prims unit-tests during nightly build
- PR #2128: Update Dask RF code to reduce the time required for GPU predict to run
- PR #2125: Build infrastructure to use RAFT
- PR #2131: Update Dask RF fit to use DistributedDataHandler
- PR #2055: Update the metrics notebook to use important cuML models
- PR #2095: Improved import of src_prims/utils.h, making it less ambiguous
- PR #2118: Updating SGD & mini-batch estimators to use CumlArray
- PR #2120: Speeding up dask RandomForest tests
- PR #1883: Use CumlArray in ARIMA
- PR #877: Adding definition of done criteria to wiki
- PR #2135: A few optimizations to UMAP fuzzy simplicial set
- PR #1914: Change the meaning of ARIMA's intercept to match the literature
- PR #2098: Renaming .h to .cuh in decision_tree, glm, pca
- PR #2150: Remove deprecated RMM calls in RMM allocator adapter
- PR #2146: Remove deprecated kalman filter
- PR #2151: Add pytest duration and pytest timeout
- PR #2156: Add Docker 19 support to local gpuci build
- PR #2178: Reduce duplicated code in RF
- PR #2124: Expand tutorial docs and sample notebook
- PR #2175: Allow CPU-only and dataset params for benchmark sweeps
- PR #2186: Refactor cython code to build OPG structs in common utils file
- PR #2180: Add fully single GPU singlegpu python build
- PR #2187: CMake improvements to manage conda environment dependencies
- PR #2185: Add has_sklearn function and use it in datasets/classification.
- PR #2193: Order-independent local shuffle in `cuml.dask.make_regression`
- PR #2184: Refoctor headers for holtwinters, rproj, tsvd, tsne, umap
- PR #2199: Remove unncessary notebooks
- PR #2195: Separating fit and transform calls in SG, MNMG PCA to save transform array memory consumption
- PR #2201: Re-enabling UMAP repro tests
- PR #2132: Add SVM C++ benchmarks
- PR #2196: Updates to benchmarks. Moving notebook
- PR #2208: Coordinate Descent, Lasso and ElasticNet CumlArray updates
- PR #2210: Updating KNN tests to evaluate multiple index partitions
- PR #2205: Use timeout to add 2 hour hard limit to dask tests
- PR #2214: Remove utils folder and refactor to common folder
- PR #2220: Final refactoring of all src_prims header files following rules as specified in #1675
- PR #2225: input_to_cuml_array keep order option, test updates and cleanup
- PR #2244: Re-enable slow ARIMA tests as stress tests
- PR #2231: Using OPG structs from `cuml.common` in decomposition algorithms
- PR #2259: Add CumlArray support to Naive Bayes
- PR #2252: Add benchmark for the Gram matrix prims

## Bug Fixes
- PR #1939: Fix syntax error in cuml.common.array
- PR #1941: Remove c++ cuda flag that was getting duplicated in CMake
- PR #1971: python: Correctly honor --singlegpu option and CUML_BUILD_PATH env variable
- PR #1969: Update libcumlprims to 0.14
- PR #1973: Add missing mg files for setup.py --singlegpu flag
- PR #1993: Set `umap_transform_reproducibility` tests to xfail
- PR #2004: Refactoring the arguments to `plant()` call
- PR #2017: Fixing memory issue in weak cc prim
- PR #2028: Skipping UMAP knn reproducibility tests until we figure out why its failing in CUDA 10.2
- PR #2024: Fixed cuda-memcheck errors with sample-without-replacement prim
- PR #1540: prims: support for custom math-type used for computation inside adjusted rand index prim
- PR #2077: dask-make blobs arguments to match sklearn
- PR #2059: Make all Scipy imports conditional
- PR #2078: Ignore negative cache indices in get_vecs
- PR #2084: Fixed cuda-memcheck errors with COO unit-tests
- PR #2087: Fixed cuda-memcheck errors with dispersion prim
- PR #2096: Fixed syntax error with nightly build command for memcheck unit-tests
- PR #2115: Fixed contingency matrix prim unit-tests for computing correct golden values
- PR #2107: Fix PCA transform
- PR #2109: input_to_cuml_array __cuda_array_interface__ bugfix
- PR #2117: cuDF __array__ exception small fixes
- PR #2139: CumlArray for adjusted_rand_score
- PR #2140: Returning self in fit model functions
- PR #2144: Remove GPU arch < 60 from CMake build
- PR #2153: Added missing namespaces to some Decision Tree files
- PR #2155: C++: fix doxygen build break
- PR #2161: Replacing depreciated bruteForceKnn
- PR #2162: Use stream in transpose prim
- PR #2165: Fit function test correction
- PR #2166: Fix handling of temp file in RF pickling
- PR #2176: C++: fix for adjusted rand index when input array is all zeros
- PR #2179: Fix clang tools version in libcuml recipe
- PR #2183: Fix RAFT in nightly package
- PR #2191: Fix placement of SVM parameter documentation and add examples
- PR #2217: Fix opg_utils naming to fix singlegpu build
- PR #2223: Fix bug in ARIMA C++ benchmark
- PR #2224: Temporary fix for CI until new Dask version is released
- PR #2228: Update to use __reduce_ex__ in CumlArray to override cudf.Buffer
- PR #2249: Fix bug in UMAP continuous target metrics
- PR #2258: Fix doxygen build break
- PR #2255: Set random_state for train_test_split function in dask RF

# cuML 0.13.0 (Date TBD)

## New Features
- PR #1777: Python bindings for entropy
- PR #1742: Mean squared error implementation with cupy
- PR #1817: Confusion matrix implementation with cupy (SNSG and MNMG)
- PR #1766: Mean absolute error implementation with cupy
- PR #1766: Mean squared log error implementation with cupy
- PR #1635: cuML Array shim and configurable output added to cluster methods
- PR #1892: One hot encoder implementation with cupy
- PR #1586: Seasonal ARIMA
- PR #1683: cuml.dask make_regression
- PR #1689: Add framework for cuML Dask serializers
- PR #1709: Add `decision_function()` and `predict_proba()` for LogisticRegression
- PR #1714: Add `print_env.sh` file to gather important environment details
- PR #1750: LinearRegression CumlArray for configurable output
- PR #1814: ROC AUC score implementation with cupy
- PR #1767: Single GPU decomposition models configurable output
- PR #1646: Using FIL to predict in MNMG RF
- PR #1778: Make cuML Handle picklable
- PR #1738: cuml.dask refactor beginning and dask array input option for OLS, Ridge and KMeans
- PR #1874: Add predict_proba function to RF classifier
- PR #1815: Adding KNN parameter to UMAP
- PR #1978: Adding `predict_proba` function to dask RF

## Improvements
- PR #1644: Add `predict_proba()` for FIL binary classifier
- PR #1620: Pickling tests now automatically finds all model classes inheriting from cuml.Base
- PR #1637: Update to newer treelite version with XGBoost 1.0 compatibility
- PR #1632: Fix MBSGD models inheritance, they now inherits from cuml.Base
- PR #1628: Remove submodules from cuML
- PR #1755: Expose the build_treelite function for python
- PR #1649: Add the fil_sparse_format variable option to RF API
- PR #1647: storage_type=AUTO uses SPARSE for large models
- PR #1668: Update the warning statement thrown in RF when the seed is set but n_streams is not 1
- PR #1662: use of direct cusparse calls for coo2csr, instead of depending on nvgraph
- PR #1747: C++: dbscan performance improvements and cleanup
- PR #1697: Making trustworthiness batchable and using proper workspace
- PR #1721: Improving UMAP pytests
- PR #1717: Call `rmm_cupy_allocator` for CuPy allocations
- PR #1718: Import `using_allocator` from `cupy.cuda`
- PR #1723: Update RF Classifier to throw an exception for multi-class pickling
- PR #1726: Decorator to allocate CuPy arrays with RMM
- PR #1719: UMAP random seed reproducibility
- PR #1748: Test serializing `CumlArray` objects
- PR #1776: Refactoring pca/tsvd distributed
- PR #1762: Update CuPy requirement to 7
- PR #1768: C++: Different input and output types for add and subtract prims
- PR #1790: Add support for multiple seeding in k-means++
- PR #1805: Adding new Dask cuda serializers to naive bayes + a trivial perf update
- PR #1812: C++: bench: UMAP benchmark cases added
- PR #1795: Add capability to build CumlArray from bytearray/memoryview objects
- PR #1824: C++: improving the performance of UMAP algo
- PR #1816: Add ARIMA notebook
- PR #1856: Update docs for 0.13
- PR #1827: Add HPO demo Notebook
- PR #1825: `--nvtx` option in `build.sh`
- PR #1847: Update XGBoost version for CI
- PR #1837: Simplify cuML Array construction
- PR #1848: Rely on subclassing for cuML Array serialization
- PR #1866: Minimizing client memory pressure on Naive Bayes
- PR #1788: Removing complexity bottleneck in S-ARIMA
- PR #1873: Remove usage of nvstring and nvcat from LabelEncoder
- PR #1891: Additional improvements to naive bayes tree reduction

## Bug Fixes
- PR #1835 : Fix calling default RF Classification always
- PT #1904: replace cub sort
- PR #1833: Fix depth issue in shallow RF regression estimators
- PR #1770: Warn that KalmanFilter is deprecated
- PR #1775: Allow CumlArray to work with inputs that have no 'strides' in array interface
- PR #1594: Train-test split is now reproducible
- PR #1590: Fix destination directory structure for run-clang-format.py
- PR #1611: Fixing pickling errors for KNN classifier and regressor
- PR #1617: Fixing pickling issues for SVC and SVR
- PR #1634: Fix title in KNN docs
- PR #1627: Adding a check for multi-class data in RF classification
- PR #1654: Skip treelite patch if its already been applied
- PR #1661: Fix nvstring variable name
- PR #1673: Using struct for caching dlsym state in communicator
- PR #1659: TSNE - introduce 'convert_dtype' and refactor class attr 'Y' to 'embedding_'
- PR #1672: Solver 'svd' in Linear and Ridge Regressors when n_cols=1
- PR #1670: Lasso & ElasticNet - cuml Handle added
- PR #1671: Update for accessing cuDF Series pointer
- PR #1652: Support XGBoost 1.0+ models in FIL
- PR #1702: Fix LightGBM-FIL validation test
- PR #1701: test_score kmeans test passing with newer cupy version
- PR #1706: Remove multi-class bug from QuasiNewton
- PR #1699: Limit CuPy to <7.2 temporarily
- PR #1708: Correctly deallocate cuML handles in Cython
- PR #1730: Fixes to KF for test stability (mainly in CUDA 10.2)
- PR #1729: Fixing naive bayes UCX serialization problem in fit()
- PR #1749: bug fix rf classifier/regressor on seg fault in bench
- PR #1751: Updated RF documentation
- PR #1765: Update the checks for using RF GPU predict
- PR #1787: C++: unit-tests to check for RF accuracy. As well as a bug fix to improve RF accuracy
- PR #1793: Updated fil pyx to solve memory leakage issue
- PR #1810: Quickfix - chunkage in dask make_regression
- PR #1842: DistributedDataHandler not properly setting 'multiple'
- PR #1849: Critical fix in ARIMA initial estimate
- PR #1851: Fix for cuDF behavior change for multidimensional arrays
- PR #1852: Remove Thrust warnings
- PR #1868: Turning off IPC caching until it is fixed in UCX-py/UCX
- PR #1876: UMAP exponential decay parameters fix
- PR #1887: Fix hasattr for missing attributes on base models
- PR #1877: Remove resetting index in shuffling in train_test_split
- PR #1893: Updating UCX in comms to match current UCX-py
- PR #1888: Small train_test_split test fix
- PR #1899: Fix dask `extract_partitions()`, remove transformation as instance variable in PCA and TSVD and match sklearn APIs
- PR #1920: Temporarily raising threshold for UMAP reproducibility tests
- PR #1918: Create memleak fixture to skip memleak tests in CI for now
- PR #1926: Update batch matrix test margins
- PR #1925: Fix failing dask tests
- PR #1936: Update DaskRF regression test to xfail
- PR #1932: Isolating cause of make_blobs failure
- PR #1951: Dask Random forest regression CPU predict bug fix
- PR #1948: Adjust BatchedMargin margin and disable tests temporarily
- PR #1950: Fix UMAP test failure



# cuML 0.12.0 (04 Feb 2020)

## New Features
- PR #1483: prims: Fused L2 distance and nearest-neighbor prim
- PR #1494: bench: ml-prims benchmark
- PR #1514: bench: Fused L2 NN prim benchmark
- PR #1411: Cython side of MNMG OLS
- PR #1520: Cython side of MNMG Ridge Regression
- PR #1516: Suppor Vector Regression (epsilon-SVR)

## Improvements
- PR #1638: Update cuml/docs/README.md
- PR #1468: C++: updates to clang format flow to make it more usable among devs
- PR #1473: C++: lazy initialization of "costly" resources inside cumlHandle
- PR #1443: Added a new overloaded GEMM primitive
- PR #1489: Enabling deep trees using Gather tree builder
- PR #1463: Update FAISS submodule to 1.6.1
- PR #1488: Add codeowners
- PR #1432: Row-major (C-style) GPU arrays for benchmarks
- PR #1490: Use dask master instead of conda package for testing
- PR #1375: Naive Bayes & Distributed Naive Bayes
- PR #1377: Add GPU array support for FIL benchmarking
- PR #1493: kmeans: add tiling support for 1-NN computation and use fusedL2-1NN prim for L2 distance metric
- PR #1532: Update CuPy to >= 6.6 and allow 7.0
- PR #1528: Re-enabling KNN using dynamic library loading for UCX in communicator
- PR #1545: Add conda environment version updates to ci script
- PR #1541: Updates for libcudf++ Python refactor
- PR #1555: FIL-SKL, an SKLearn-based benchmark for FIL
- PR #1537: Improve pickling and scoring suppport for many models to support hyperopt
- PR #1551: Change custom kernel to cupy for col/row order transform
- PR #1533: C++: interface header file separation for SVM
- PR #1560: Helper function to allocate all new CuPy arrays with RMM memory management
- PR #1570: Relax nccl in conda recipes to >=2.4 (matching CI)
- PR #1578: Add missing function information to the cuML documenataion
- PR #1584: Add has_scipy utility function for runtime check
- PR #1583: API docs updates for 0.12
- PR #1591: Updated FIL documentation

## Bug Fixes
- PR #1470: Documentation: add make_regression, fix ARIMA section
- PR #1482: Updated the code to remove sklearn from the mbsgd stress test
- PR #1491: Update dev environments for 0.12
- PR #1512: Updating setup_cpu() in SpeedupComparisonRunner
- PR #1498: Add build.sh to code owners
- PR #1505: cmake: added correct dependencies for prims-bench build
- PR #1534: Removed TODO comment in create_ucp_listeners()
- PR #1548: Fixing umap extra unary op in knn graph
- PR #1547: Fixing MNMG kmeans score. Fixing UMAP pickling before fit(). Fixing UMAP test failures.
- PR #1557: Increasing threshold for kmeans score
- PR #1562: Increasing threshold even higher
- PR #1564: Fixed a typo in function cumlMPICommunicator_impl::syncStream
- PR #1569: Remove Scikit-learn exception and depedenncy in SVM
- PR #1575: Add missing dtype parameter in call to strides to order for CuPy 6.6 code path
- PR #1574: Updated the init file to include SVM
- PR #1589: Fixing the default value for RF and updating mnmg predict to accept cudf
- PR #1601: Fixed wrong datatype used in knn voting kernel

# cuML 0.11.0 (11 Dec 2019)

## New Features

- PR #1295: Cython side of MNMG PCA
- PR #1218: prims: histogram prim
- PR #1129: C++: Separate include folder for C++ API distribution
- PR #1282: OPG KNN MNMG Code (disabled for 0.11)
- PR #1242: Initial implementation of FIL sparse forests
- PR #1194: Initial ARIMA time-series modeling support.
- PR #1286: Importing treelite models as FIL sparse forests
- PR #1285: Fea minimum impurity decrease RF param
- PR #1301: Add make_regression to generate regression datasets
- PR #1322: RF pickling using treelite, protobuf and FIL
- PR #1332: Add option to cuml.dask make_blobs to produce dask array
- PR #1307: Add RF regression benchmark
- PR #1327: Update the code to build treelite with protobuf
- PR #1289: Add Python benchmarking support for FIL
- PR #1371: Cython side of MNMG tSVD
- PR #1386: Expose SVC decision function value

## Improvements
- PR #1170: Use git to clone subprojects instead of git submodules
- PR #1239: Updated the treelite version
- PR #1225: setup.py clone dependencies like cmake and correct include paths
- PR #1224: Refactored FIL to prepare for sparse trees
- PR #1249: Include libcuml.so C API in installed targets
- PR #1259: Conda dev environment updates and use libcumlprims current version in CI
- PR #1277: Change dependency order in cmake for better printing at compile time
- PR #1264: Add -s flag to GPU CI pytest for better error printing
- PR #1271: Updated the Ridge regression documentation
- PR #1283: Updated the cuMl docs to include MBSGD and adjusted_rand_score
- PR #1300: Lowercase parameter versions for FIL algorithms
- PR #1312: Update CuPy to version 6.5 and use conda-forge channel
- PR #1336: Import SciKit-Learn models into FIL
- PR #1314: Added options needed for ASVDb output (CUDA ver, etc.), added option
  to select algos
- PR #1335: Options to print available algorithms and datasets
  in the Python benchmark
- PR #1338: Remove BUILD_ABI references in CI scripts
- PR #1340: Updated unit tests to uses larger dataset
- PR #1351: Build treelite temporarily for GPU CI testing of FIL Scikit-learn
  model importing
- PR #1367: --test-split benchmark parameter for train-test split
- PR #1360: Improved tests for importing SciKit-Learn models into FIL
- PR #1368: Add --num-rows benchmark command line argument
- PR #1351: Build treelite temporarily for GPU CI testing of FIL Scikit-learn model importing
- PR #1366: Modify train_test_split to use CuPy and accept device arrays
- PR #1258: Documenting new MPI communicator for multi-node multi-GPU testing
- PR #1345: Removing deprecated should_downcast argument
- PR #1362: device_buffer in UMAP + Sparse prims
- PR #1376: AUTO value for FIL algorithm
- PR #1408: Updated pickle tests to delete the pre-pickled model to prevent pointer leakage
- PR #1357: Run benchmarks multiple times for CI
- PR #1382: ARIMA optimization: move functions to C++ side
- PR #1392: Updated RF code to reduce duplication of the code
- PR #1444: UCX listener running in its own isolated thread
- PR #1445: Improved performance of FIL sparse trees
- PR #1431: Updated API docs
- PR #1441: Remove unused CUDA conda labels
- PR #1439: Match sklearn 0.22 default n_estimators for RF and fix test errors
- PR #1461: Add kneighbors to API docs

## Bug Fixes
- PR #1281: Making rng.h threadsafe
- PR #1212: Fix cmake git cloning always running configure in subprojects
- PR #1261: Fix comms build errors due to cuml++ include folder changes
- PR #1267: Update build.sh for recent change of building comms in main CMakeLists
- PR #1278: Removed incorrect overloaded instance of eigJacobi
- PR #1302: Updates for numba 0.46
- PR #1313: Updated the RF tests to set the seed and n_streams
- PR #1319: Using machineName arg passed in instead of default for ASV reporting
- PR #1326: Fix illegal memory access in make_regression (bounds issue)
- PR #1330: Fix C++ unit test utils for better handling of differences near zero
- PR #1342: Fix to prevent memory leakage in Lasso and ElasticNet
- PR #1337: Fix k-means init from preset cluster centers
- PR #1354: Fix SVM gamma=scale implementation
- PR #1344: Change other solver based methods to create solver object in init
- PR #1373: Fixing a few small bugs in make_blobs and adding asserts to pytests
- PR #1361: Improve SMO error handling
- PR #1384: Lower expectations on batched matrix tests to prevent CI failures
- PR #1380: Fix memory leaks in ARIMA
- PR #1391: Lower expectations on batched matrix tests even more
- PR #1394: Warning added in svd for cuda version 10.1
- PR #1407: Resolved RF predict issues and updated RF docstring
- PR #1401: Patch for lbfgs solver for logistic regression with no l1 penalty
- PR #1416: train_test_split numba and rmm device_array output bugfix
- PR #1419: UMAP pickle tests are using wrong n_neighbors value for trustworthiness
- PR #1438: KNN Classifier to properly return Dataframe with Dataframe input
- PR #1425: Deprecate seed and use random_state similar to Scikit-learn in train_test_split
- PR #1458: Add joblib as an explicit requirement
- PR #1474: Defer knn mnmg to 0.12 nightly builds and disable ucx-py dependency

# cuML 0.10.0 (16 Oct 2019)

## New Features
- PR #1148: C++ benchmark tool for c++/CUDA code inside cuML
- PR #1071: Selective eigen solver of cuSolver
- PR #1073: Updating RF wrappers to use FIL for GPU accelerated prediction
- PR #1104: CUDA 10.1 support
- PR #1113: prims: new batched make-symmetric-matrix primitive
- PR #1112: prims: new batched-gemv primitive
- PR #855: Added benchmark tools
- PR #1149 Add YYMMDD to version tag for nightly conda packages
- PR #892: General Gram matrices prim
- PR #912: Support Vector Machine
- PR #1274: Updated the RF score function to use GPU predict

## Improvements
- PR #961: High Peformance RF; HIST algo
- PR #1028: Dockerfile updates after dir restructure. Conda env yaml to add statsmodels as a dependency
- PR #1047: Consistent OPG interface for kmeans, based on internal libcumlprims update
- PR #763: Add examples to train_test_split documentation
- PR #1093: Unified inference kernels for different FIL algorithms
- PR #1076: Paying off some UMAP / Spectral tech debt.
- PR #1086: Ensure RegressorMixin scorer uses device arrays
- PR #1110: Adding tests to use default values of parameters of the models
- PR #1108: input_to_host_array function in input_utils for input processing to host arrays
- PR #1114: K-means: Exposing useful params, removing unused params, proxying params in Dask
- PR #1138: Implementing ANY_RANK semantics on irecv
- PR #1142: prims: expose separate InType and OutType for unaryOp and binaryOp
- PR #1115: Moving dask_make_blobs to cuml.dask.datasets. Adding conversion to dask.DataFrame
- PR #1136: CUDA 10.1 CI updates
- PR #1135: K-means: add boundary cases for kmeans||, support finer control with convergence
- PR #1163: Some more correctness improvements. Better verbose printing
- PR #1165: Adding except + in all remaining cython
- PR #1186: Using LocalCUDACluster Pytest fixture
- PR #1173: Docs: Barnes Hut TSNE documentation
- PR #1176: Use new RMM API based on Cython
- PR #1219: Adding custom bench_func and verbose logging to cuml.benchmark
- PR #1247: Improved MNMG RF error checking

## Bug Fixes

- PR #1231: RF respect number of cuda streams from cuml handle
- PR #1230: Rf bugfix memleak in regression
- PR #1208: compile dbscan bug
- PR #1016: Use correct libcumlprims version in GPU CI
- PR #1040: Update version of numba in development conda yaml files
- PR #1043: Updates to accomodate cuDF python code reorganization
- PR #1044: Remove nvidia driver installation from ci/cpu/build.sh
- PR #991: Barnes Hut TSNE Memory Issue Fixes
- PR #1075: Pinning Dask version for consistent CI results
- PR #990: Barnes Hut TSNE Memory Issue Fixes
- PR #1066: Using proper set of workers to destroy nccl comms
- PR #1072: Remove pip requirements and setup
- PR #1074: Fix flake8 CI style check
- PR #1087: Accuracy improvement for sqrt/log in RF max_feature
- PR #1088: Change straggling numba python allocations to use RMM
- PR #1106: Pinning Distributed version to match Dask for consistent CI results
- PR #1116: TSNE CUDA 10.1 Bug Fixes
- PR #1132: DBSCAN Batching Bug Fix
- PR #1162: DASK RF random seed bug fix
- PR #1164: Fix check_dtype arg handling for input_to_dev_array
- PR #1171: SVM prediction bug fix
- PR #1177: Update dask and distributed to 2.5
- PR #1204: Fix SVM crash on Turing
- PR #1199: Replaced sprintf() with snprintf() in THROW()
- PR #1205: Update dask-cuda in yml envs
- PR #1211: Fixing Dask k-means transform bug and adding test
- PR #1236: Improve fix for SMO solvers potential crash on Turing
- PR #1251: Disable compiler optimization for CUDA 10.1 for distance prims
- PR #1260: Small bugfix for major conversion in input_utils
- PR #1276: Fix float64 prediction crash in test_random_forest

# cuML 0.9.0 (21 Aug 2019)

## New Features

- PR #894: Convert RF to treelite format
- PR #826: Jones transformation of params for ARIMA models timeSeries ml-prim
- PR #697: Silhouette Score metric ml-prim
- PR #674: KL Divergence metric ml-prim
- PR #787: homogeneity, completeness and v-measure metrics ml-prim
- PR #711: Mutual Information metric ml-prim
- PR #724: Entropy metric ml-prim
- PR #766: Expose score method based on inertia for KMeans
- PR #823: prims: cluster dispersion metric
- PR #816: Added inverse_transform() for LabelEncoder
- PR #789: prims: sampling without replacement
- PR #813: prims: Col major istance prim
- PR #635: Random Forest & Decision Tree Regression (Single-GPU)
- PR #819: Forest Inferencing Library (FIL)
- PR #829: C++: enable nvtx ranges
- PR #835: Holt-Winters algorithm
- PR #837: treelite for decision forest exchange format
- PR #871: Wrapper for FIL
- PR #870: make_blobs python function
- PR #881: wrappers for accuracy_score and adjusted_rand_score functions
- PR #840: Dask RF classification and regression
- PR #870: make_blobs python function
- PR #879: import of treelite models to FIL
- PR #892: General Gram matrices prim
- PR #883: Adding MNMG Kmeans
- PR #930: Dask RF
- PR #882: TSNE - T-Distributed Stochastic Neighbourhood Embedding
- PR #624: Internals API & Graph Based Dimensionality Reductions Callback
- PR #926: Wrapper for FIL
- PR #994: Adding MPI comm impl for testing / benchmarking MNMG CUDA
- PR #960: Enable using libcumlprims for MG algorithms/prims

## Improvements
- PR #822: build: build.sh update to club all make targets together
- PR #807: Added development conda yml files
- PR #840: Require cmake >= 3.14
- PR #832: Stateless Decision Tree and Random Forest API
- PR #857: Small modifications to comms for utilizing IB w/ Dask
- PR #851: Random forest Stateless API wrappers
- PR #865: High Performance RF
- PR #895: Pretty prints arguments!
- PR #920: Add an empty marker kernel for tracing purposes
- PR #915: syncStream added to cumlCommunicator
- PR #922: Random Forest support in FIL
- PR #911: Update headers to credit CannyLabs BH TSNE implementation
- PR #918: Streamline CUDA_REL environment variable
- PR #924: kmeans: updated APIs to be stateless, refactored code for mnmg support
- PR #950: global_bias support in FIL
- PR #773: Significant improvements to input checking of all classes and common input API for Python
- PR #957: Adding docs to RF & KMeans MNMG. Small fixes for release
- PR #965: Making dask-ml a hard dependency
- PR #976: Update api.rst for new 0.9 classes
- PR #973: Use cudaDeviceGetAttribute instead of relying on cudaDeviceProp object being passed
- PR #978: Update README for 0.9
- PR #1009: Fix references to notebooks-contrib
- PR #1015: Ability to control the number of internal streams in cumlHandle_impl via cumlHandle
- PR #1175: Add more modules to docs ToC

## Bug Fixes

- PR #923: Fix misshapen level/trend/season HoltWinters output
- PR #831: Update conda package dependencies to cudf 0.9
- PR #772: Add missing cython headers to SGD and CD
- PR #849: PCA no attribute trans_input_ transform bug fix
- PR #869: Removing incorrect information from KNN Docs
- PR #885: libclang installation fix for GPUCI
- PR #896: Fix typo in comms build instructions
- PR #921: Fix build scripts using incorrect cudf version
- PR #928: TSNE Stability Adjustments
- PR #934: Cache cudaDeviceProp in cumlHandle for perf reasons
- PR #932: Change default param value for RF classifier
- PR #949: Fix dtype conversion tests for unsupported cudf dtypes
- PR #908: Fix local build generated file ownerships
- PR #983: Change RF max_depth default to 16
- PR #987: Change default values for knn
- PR #988: Switch to exact tsne
- PR #991: Cleanup python code in cuml.dask.cluster
- PR #996: ucx_initialized being properly set in CommsContext
- PR #1007: Throws a well defined error when mutigpu is not enabled
- PR #1018: Hint location of nccl in build.sh for CI
- PR #1022: Using random_state to make K-Means MNMG tests deterministic
- PR #1034: Fix typos and formatting issues in RF docs
- PR #1052: Fix the rows_sample dtype to float

# cuML 0.8.0 (27 June 2019)

## New Features

- PR #652: Adjusted Rand Index metric ml-prim
- PR #679: Class label manipulation ml-prim
- PR #636: Rand Index metric ml-prim
- PR #515: Added Random Projection feature
- PR #504: Contingency matrix ml-prim
- PR #644: Add train_test_split utility for cuDF dataframes
- PR #612: Allow Cuda Array Interface, Numba inputs and input code refactor
- PR #641: C: Separate C-wrapper library build to generate libcuml.so
- PR #631: Add nvcategory based ordinal label encoder
- PR #681: Add MBSGDClassifier and MBSGDRegressor classes around SGD
- PR #705: Quasi Newton solver and LogisticRegression Python classes
- PR #670: Add test skipping functionality to build.sh
- PR #678: Random Forest Python class
- PR #684: prims: make_blobs primitive
- PR #673: prims: reduce cols by key primitive
- PR #812: Add cuML Communications API & consolidate Dask cuML

## Improvements

- PR #597: C++ cuML and ml-prims folder refactor
- PR #590: QN Recover from numeric errors
- PR #482: Introduce cumlHandle for pca and tsvd
- PR #573: Remove use of unnecessary cuDF column and series copies
- PR #601: Cython PEP8 cleanup and CI integration
- PR #596: Introduce cumlHandle for ols and ridge
- PR #579: Introduce cumlHandle for cd and sgd, and propagate C++ errors in cython level for cd and sgd
- PR #604: Adding cumlHandle to kNN, spectral methods, and UMAP
- PR #616: Enable clang-format for enforcing coding style
- PR #618: CI: Enable copyright header checks
- PR #622: Updated to use 0.8 dependencies
- PR #626: Added build.sh script, updated CI scripts and documentation
- PR #633: build: Auto-detection of GPU_ARCHS during cmake
- PR #650: Moving brute force kNN to prims. Creating stateless kNN API.
- PR #662: C++: Bulk clang-format updates
- PR #671: Added pickle pytests and correct pickling of Base class
- PR #675: atomicMin/Max(float, double) with integer atomics and bit flipping
- PR #677: build: 'deep-clean' to build.sh to clean faiss build as well
- PR #683: Use stateless c++ API in KNN so that it can be pickled properly
- PR #686: Use stateless c++ API in UMAP so that it can be pickled properly
- PR #695: prims: Refactor pairwise distance
- PR #707: Added stress test and updated documentation for RF
- PR #701: Added emacs temporary file patterns to .gitignore
- PR #606: C++: Added tests for host_buffer and improved device_buffer and host_buffer implementation
- PR #726: Updated RF docs and stress test
- PR #730: Update README and RF docs for 0.8
- PR #744: Random projections generating binomial on device. Fixing tests.
- PR #741: Update API docs for 0.8
- PR #754: Pickling of UMAP/KNN
- PR #753: Made PCA and TSVD picklable
- PR #746: LogisticRegression and QN API docstrings
- PR #820: Updating DEVELOPER GUIDE threading guidelines

## Bug Fixes
- PR #584: Added missing virtual destructor to deviceAllocator and hostAllocator
- PR #620: C++: Removed old unit-test files in ml-prims
- PR #627: C++: Fixed dbscan crash issue filed in 613
- PR #640: Remove setuptools from conda run dependency
- PR #646: Update link in contributing.md
- PR #649: Bug fix to LinAlg::reduce_rows_by_key prim filed in issue #648
- PR #666: fixes to gitutils.py to resolve both string decode and handling of uncommitted files
- PR #676: Fix template parameters in `bernoulli()` implementation.
- PR #685: Make CuPy optional to avoid nccl conda package conflicts
- PR #687: prims: updated tolerance for reduce_cols_by_key unit-tests
- PR #689: Removing extra prints from NearestNeighbors cython
- PR #718: Bug fix for DBSCAN and increasing batch size of sgd
- PR #719: Adding additional checks for dtype of the data
- PR #736: Bug fix for RF wrapper and .cu print function
- PR #547: Fixed issue if C++ compiler is specified via CXX during configure.
- PR #759: Configure Sphinx to render params correctly
- PR #762: Apply threshold to remove flakiness of UMAP tests.
- PR #768: Fixing memory bug from stateless refactor
- PR #782: Nearest neighbors checking properly whether memory should be freed
- PR #783: UMAP was using wrong size for knn computation
- PR #776: Hotfix for self.variables in RF
- PR #777: Fix numpy input bug
- PR #784: Fix jit of shuffle_idx python function
- PR #790: Fix rows_sample input type for RF
- PR #793: Fix for dtype conversion utility for numba arrays without cupy installed
- PR #806: Add a seed for sklearn model in RF test file
- PR #843: Rf quantile fix

# cuML 0.7.0 (10 May 2019)

## New Features

- PR #405: Quasi-Newton GLM Solvers
- PR #277: Add row- and column-wise weighted mean primitive
- PR #424: Add a grid-sync struct for inter-block synchronization
- PR #430: Add R-Squared Score to ml primitives
- PR #463: Add matrix gather to ml primitives
- PR #435: Expose cumlhandle in cython + developer guide
- PR #455: Remove default-stream arguement across ml-prims and cuML
- PR #375: cuml cpp shared library renamed to libcuml++.so
- PR #460: Random Forest & Decision Trees (Single-GPU, Classification)
- PR #491: Add doxygen build target for ml-prims
- PR #505: Add R-Squared Score to python interface
- PR #507: Add coordinate descent for lasso and elastic-net
- PR #511: Add a minmax ml-prim
- PR #516: Added Trustworthiness score feature
- PR #520: Add local build script to mimic gpuCI
- PR #503: Add column-wise matrix sort primitive
- PR #525: Add docs build script to cuML
- PR #528: Remove current KMeans and replace it with a new single GPU implementation built using ML primitives

## Improvements

- PR #481: Refactoring Quasi-Newton to use cumlHandle
- PR #467: Added validity check on cumlHandle_t
- PR #461: Rewrote permute and added column major version
- PR #440: README updates
- PR #295: Improve build-time and the interface e.g., enable bool-OutType, for distance()
- PR #390: Update docs version
- PR #272: Add stream parameters to cublas and cusolver wrapper functions
- PR #447: Added building and running mlprims tests to CI
- PR #445: Lower dbscan memory usage by computing adjacency matrix directly
- PR #431: Add support for fancy iterator input types to LinAlg::reduce_rows_by_key
- PR #394: Introducing cumlHandle API to dbscan and add example
- PR #500: Added CI check for black listed CUDA Runtime API calls
- PR #475: exposing cumlHandle for dbscan from python-side
- PR #395: Edited the CONTRIBUTING.md file
- PR #407: Test files to run stress, correctness and unit tests for cuml algos
- PR #512: generic copy method for copying buffers between device/host
- PR #533: Add cudatoolkit conda dependency
- PR #524: Use cmake find blas and find lapack to pass configure options to faiss
- PR #527: Added notes on UMAP differences from reference implementation
- PR #540: Use latest release version in update-version CI script
- PR #552: Re-enable assert in kmeans tests with xfail as needed
- PR #581: Add shared memory fast col major to row major function back with bound checks
- PR #592: More efficient matrix copy/reverse methods
- PR #721: Added pickle tests for DBSCAN and Random Projections

## Bug Fixes

- PR #334: Fixed segfault in `ML::cumlHandle_impl::destroyResources`
- PR #349: Developer guide clarifications for cumlHandle and cumlHandle_impl
- PR #398: Fix CI scripts to allow nightlies to be uploaded
- PR #399: Skip PCA tests to allow CI to run with driver 418
- PR #422: Issue in the PCA tests was solved and CI can run with driver 418
- PR #409: Add entry to gitmodules to ignore build artifacts
- PR #412: Fix for svdQR function in ml-prims
- PR #438: Code that depended on FAISS was building everytime.
- PR #358: Fixed an issue when switching streams on MLCommon::device_buffer and MLCommon::host_buffer
- PR #434: Fixing bug in CSR tests
- PR #443: Remove defaults channel from ci scripts
- PR #384: 64b index arithmetic updates to the kernels inside ml-prims
- PR #459: Fix for runtime library path of pip package
- PR #464: Fix for C++11 destructor warning in qn
- PR #466: Add support for column-major in LinAlg::*Norm methods
- PR #465: Fixing deadlock issue in GridSync due to consecutive sync calls
- PR #468: Fix dbscan example build failure
- PR #470: Fix resource leakage in Kalman filter python wrapper
- PR #473: Fix gather ml-prim test for change in rng uniform API
- PR #477: Fixes default stream initialization in cumlHandle
- PR #480: Replaced qn_fit() declaration with #include of file containing definition to fix linker error
- PR #495: Update cuDF and RMM versions in GPU ci test scripts
- PR #499: DEVELOPER_GUIDE.md: fixed links and clarified ML::detail::streamSyncer example
- PR #506: Re enable ml-prim tests in CI
- PR #508: Fix for an error with default argument in LinAlg::meanSquaredError
- PR #519: README.md Updates and adding BUILD.md back
- PR #526: Fix the issue of wrong results when fit and transform of PCA are called separately
- PR #531: Fixing missing arguments in updateDevice() for RF
- PR #543: Exposing dbscan batch size through cython API and fixing broken batching
- PR #551: Made use of ZLIB_LIBRARIES consistent between ml_test and ml_mg_test
- PR #557: Modified CI script to run cuML tests before building mlprims and removed lapack flag
- PR #578: Updated Readme.md to add lasso and elastic-net
- PR #580: Fixing cython garbage collection bug in KNN
- PR #577: Use find libz in prims cmake
- PR #594: fixed cuda-memcheck mean_center test failures


# cuML 0.6.1 (09 Apr 2019)

## Bug Fixes

- PR #462 Runtime library path fix for cuML pip package


# cuML 0.6.0 (22 Mar 2019)

## New Features

- PR #249: Single GPU Stochastic Gradient Descent for linear regression, logistic regression, and linear svm with L1, L2, and elastic-net penalties.
- PR #247: Added "proper" CUDA API to cuML
- PR #235: NearestNeighbors MG Support
- PR #261: UMAP Algorithm
- PR #290: NearestNeighbors numpy MG Support
- PR #303: Reusable spectral embedding / clustering
- PR #325: Initial support for single process multi-GPU OLS and tSVD
- PR #271: Initial support for hyperparameter optimization with dask for many models

## Improvements

- PR #144: Dockerfile update and docs for LinearRegression and Kalman Filter.
- PR #168: Add /ci/gpu/build.sh file to cuML
- PR #167: Integrating full-n-final ml-prims repo inside cuml
- PR #198: (ml-prims) Removal of *MG calls + fixed a bug in permute method
- PR #194: Added new ml-prims for supporting LASSO regression.
- PR #114: Building faiss C++ api into libcuml
- PR #64: Using FAISS C++ API in cuML and exposing bindings through cython
- PR #208: Issue ml-common-3: Math.h: swap thrust::for_each with binaryOp,unaryOp
- PR #224: Improve doc strings for readable rendering with readthedocs
- PR #209: Simplify README.md, move build instructions to BUILD.md
- PR #218: Fix RNG to use given seed and adjust RNG test tolerances.
- PR #225: Support for generating random integers
- PR #215: Refactored LinAlg::norm to Stats::rowNorm and added Stats::colNorm
- PR #234: Support for custom output type and passing index value to main_op in *Reduction kernels
- PR #230: Refactored the cuda_utils header
- PR #236: Refactored cuml python package structure to be more sklearn like
- PR #232: Added reduce_rows_by_key
- PR #246: Support for 2 vectors in the matrix vector operator
- PR #244: Fix for single GPU OLS and Ridge to support one column training data
- PR #271: Added get_params and set_params functions for linear and ridge regression
- PR #253: Fix for issue #250-reduce_rows_by_key failed memcheck for small nkeys
- PR #269: LinearRegression, Ridge Python docs update and cleaning
- PR #322: set_params updated
- PR #237: Update build instructions
- PR #275: Kmeans use of faster gpu_matrix
- PR #288: Add n_neighbors to NearestNeighbors constructor
- PR #302: Added FutureWarning for deprecation of current kmeans algorithm
- PR #312: Last minute cleanup before release
- PR #315: Documentation updating and enhancements
- PR #330: Added ignored argument to pca.fit_transform to map to sklearn's implemenation
- PR #342: Change default ABI to ON
- PR #572: Pulling DBSCAN components into reusable primitives


## Bug Fixes

- PR #193: Fix AttributeError in PCA and TSVD
- PR #211: Fixing inconsistent use of proper batch size calculation in DBSCAN
- PR #202: Adding back ability for users to define their own BLAS
- PR #201: Pass CMAKE CUDA path to faiss/configure script
- PR #200 Avoid using numpy via cimport in KNN
- PR #228: Bug fix: LinAlg::unaryOp with 0-length input
- PR #279: Removing faiss-gpu references in README
- PR #321: Fix release script typo
- PR #327: Update conda requirements for version 0.6 requirements
- PR #352: Correctly calculating numpy chunk sizing for kNN
- PR #345: Run python import as part of package build to trigger compilation
- PR #347: Lowering memory usage of kNN.
- PR #355: Fixing issues with very large numpy inputs to SPMG OLS and tSVD.
- PR #357: Removing FAISS requirement from README
- PR #362: Fix for matVecOp crashing on large input sizes
- PR #366: Index arithmetic issue fix with TxN_t class
- PR #376: Disabled kmeans tests since they are currently too sensitive (see #71)
- PR #380: Allow arbitrary data size on ingress for numba_utils.row_matrix
- PR #385: Fix for long import cuml time in containers and fix for setup_pip
- PR #630: Fixing a missing kneighbors in nearest neighbors python proxy

# cuML 0.5.1 (05 Feb 2019)

## Bug Fixes

- PR #189 Avoid using numpy via cimport to prevent ABI issues in Cython compilation


# cuML 0.5.0 (28 Jan 2019)

## New Features

- PR #66: OLS Linear Regression
- PR #44: Distance calculation ML primitives
- PR #69: Ridge (L2 Regularized) Linear Regression
- PR #103: Linear Kalman Filter
- PR #117: Pip install support
- PR #64: Device to device support from cuML device pointers into FAISS

## Improvements

- PR #56: Make OpenMP optional for building
- PR #67: Github issue templates
- PR #44: Refactored DBSCAN to use ML primitives
- PR #91: Pytest cleanup and sklearn toyset datasets based pytests for kmeans and dbscan
- PR #75: C++ example to use kmeans
- PR #117: Use cmake extension to find any zlib installed in system
- PR #94: Add cmake flag to set ABI compatibility
- PR #139: Move thirdparty submodules to root and add symlinks to new locations
- PR #151: Replace TravisCI testing and conda pkg builds with gpuCI
- PR #164: Add numba kernel for faster column to row major transform
- PR #114: Adding FAISS to cuml build

## Bug Fixes

- PR #48: CUDA 10 compilation warnings fix
- PR #51: Fixes to Dockerfile and docs for new build system
- PR #72: Fixes for GCC 7
- PR #96: Fix for kmeans stack overflow with high number of clusters
- PR #105: Fix for AttributeError in kmeans fit method
- PR #113: Removed old  glm python/cython files
- PR #118: Fix for AttributeError in kmeans predict method
- PR #125: Remove randomized solver option from PCA python bindings


# cuML 0.4.0 (05 Dec 2018)

## New Features

## Improvements

- PR #42: New build system: separation of libcuml.so and cuml python package
- PR #43: Added changelog.md

## Bug Fixes


# cuML 0.3.0 (30 Nov 2018)

## New Features

- PR #33: Added ability to call cuML algorithms using numpy arrays

## Improvements

- PR #24: Fix references of python package from cuML to cuml and start using versioneer for better versioning
- PR #40: Added support for refactored cuDF 0.3.0, updated Conda files
- PR #33: Major python test cleaning, all tests pass with cuDF 0.2.0 and 0.3.0. Preparation for new build system
- PR #34: Updated batch count calculation logic in DBSCAN
- PR #35: Beginning of DBSCAN refactor to use cuML mlprims and general improvements

## Bug Fixes

- PR #30: Fixed batch size bug in DBSCAN that caused crash. Also fixed various locations for potential integer overflows
- PR #28: Fix readthedocs build documentation
- PR #29: Fix pytests for cuml name change from cuML
- PR #33: Fixed memory bug that would cause segmentation faults due to numba releasing memory before it was used. Also fixed row major/column major bugs for different algorithms
- PR #36: Fix kmeans gtest to use device data
- PR #38: cuda\_free bug removed that caused google tests to sometimes pass and sometimes fail randomly
- PR #39: Updated cmake to correctly link with CUDA libraries, add CUDA runtime linking and include source files in compile target

# cuML 0.2.0 (02 Nov 2018)

## New Features

- PR #11: Kmeans algorithm added
- PR #7: FAISS KNN wrapper added
- PR #21: Added Conda install support

## Improvements

- PR #15: Added compatibility with cuDF (from prior pyGDF)
- PR #13: Added FAISS to Dockerfile
- PR #21: Added TravisCI build system for CI and Conda builds

## Bug Fixes

- PR #4: Fixed explained variance bug in TSVD
- PR #5: Notebook bug fixes and updated results


# cuML 0.1.0

Initial release including PCA, TSVD, DBSCAN, ml-prims and cython wrappers<|MERGE_RESOLUTION|>--- conflicted
+++ resolved
@@ -13,11 +13,8 @@
 - PR #2074: SG and MNMG `make_classification`
 - PR #2127: Added order to SG `make_blobs`, and switch from C++ to cupy based implementation
 - PR #2057: Weighted k-means
-<<<<<<< HEAD
 - PR #2256: Add a `make_arima` generator
-=======
 - PR #2245: ElasticNet, Lasso and Coordinate Descent MNMG
->>>>>>> ce9c173b
 - PR #2242: Pandas input support with output as NumPy arrays by default
 
 ## Improvements
