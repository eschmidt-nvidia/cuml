--- conflicted
+++ resolved
@@ -9,15 +9,12 @@
 - PR #2739: Use cusparse_wrappers.h from RAFT
 - PR #2729: Replace `cupy.sparse` with `cupyx.scipy.sparse`
 - PR #2749: Correct docs for python version used in cuml_dev conda environment
-<<<<<<< HEAD
 - PR #2747: Adopting raft::handle_t and raft::comms::comms_t in cuML
-=======
 - PR #2762: Fix broken links and provide minor edits to docs
 - PR #2723: Support and enable convert_dtype in estimator predict
 - PR #2758: Match sklearn's default n_components behavior for PCA
 - PR #2770: Fix doxygen version during cmake
 - PR #2766: Update default RandomForestRegressor score function to use r2
->>>>>>> e14b2439
 
 ## Bug Fixes
 - PR #2744: Supporting larger number of classes in KNeighborsClassifier
