# cuML 0.7.0 (Date TBD)

## New Features

- PR #405: Quasi-Newton GLM Solvers

## New Features

- PR #277: Added row- and column-wise weighted mean primitive
- PR #424: Added a grid-sync struct for inter-block synchronization
- PR #430: Adding R-Squared Score to ml primitives

## Improvements

- PR #440: README updates
- PR #295: Improve build-time and the interface e.g., enable bool-OutType, for distance()
- PR #390: Update docs version
- PR #272: Add stream parameters to cublas and cusolver wrapper functions
- PR #445: Lower dbscan memory usage by computing adjacency matrix directly
- PR #431: Add support for fancy iterator input types to LinAlg::reduce_rows_by_key
- PR #394: Introducing cumlHandle API to dbscan and add example

## Bug Fixes

- PR #334: Fixed segfault in `ML::cumlHandle_impl::destroyResources`
- PR #349: Developer guide clarifications for cumlHandle and cumlHandle_impl
- PR #398: Fix CI scripts to allow nightlies to be uploaded
- PR #399: Skip PCA tests to allow CI to run with driver 418
- PR #422: Issue in the PCA tests was solved and CI can run with driver 418
- PR #409: Add entry to gitmodules to ignore build artifacts
- PR #412: Fix for svdQR function in ml-prims
- PR #438: Code that depended on FAISS was building everytime.
- PR #358: Fixed an issue when switching streams on MLCommon::device_buffer and MLCommon::host_buffer
- PR #434: Fixing bug in CSR tests
- PR #443: Remove defaults channel from ci scripts
<<<<<<< HEAD
- PR #384: 64b index arithmetic updates to the kernels inside ml-prims
=======
- PR #459: Fix for runtime library path of pip package
- PR #464: Fix for C++11 destructor warning in qn
>>>>>>> 01327664

# cuML 0.6.0 (22 Mar 2019)

## New Features

- PR #249: Single GPU Stochastic Gradient Descent for linear regression, logistic regression, and linear svm with L1, L2, and elastic-net penalties.
- PR #247: Added "proper" CUDA API to cuML
- PR #235: NearestNeighbors MG Support
- PR #261: UMAP Algorithm
- PR #290: NearestNeighbors numpy MG Support
- PR #303: Reusable spectral embedding / clustering
- PR #325: Initial support for single process multi-GPU OLS and tSVD
- PR #271: Initial support for hyperparameter optimization with dask for many models

## Improvements

- PR #144: Dockerfile update and docs for LinearRegression and Kalman Filter.
- PR #168: Add /ci/gpu/build.sh file to cuML
- PR #167: Integrating full-n-final ml-prims repo inside cuml
- PR #198: (ml-prims) Removal of *MG calls + fixed a bug in permute method
- PR #194: Added new ml-prims for supporting LASSO regression.
- PR #114: Building faiss C++ api into libcuml
- PR #64: Using FAISS C++ API in cuML and exposing bindings through cython
- PR #208: Issue ml-common-3: Math.h: swap thrust::for_each with binaryOp,unaryOp
- PR #224: Improve doc strings for readable rendering with readthedocs
- PR #209: Simplify README.md, move build instructions to BUILD.md
- PR #218: Fix RNG to use given seed and adjust RNG test tolerances.
- PR #225: Support for generating random integers
- PR #215: Refactored LinAlg::norm to Stats::rowNorm and added Stats::colNorm
- PR #234: Support for custom output type and passing index value to main_op in *Reduction kernels
- PR #230: Refactored the cuda_utils header
- PR #236: Refactored cuml python package structure to be more sklearn like
- PR #232: Added reduce_rows_by_key
- PR #246: Support for 2 vectors in the matrix vector operator
- PR #244: Fix for single GPU OLS and Ridge to support one column training data
- PR #271: Added get_params and set_params functions for linear and ridge regression
- PR #253: Fix for issue #250-reduce_rows_by_key failed memcheck for small nkeys
- PR #269: LinearRegression, Ridge Python docs update and cleaning
- PR #322: set_params updated
- PR #237: Update build instructions
- PR #275: Kmeans use of faster gpu_matrix
- PR #288: Add n_neighbors to NearestNeighbors constructor
- PR #302: Added FutureWarning for deprecation of current kmeans algorithm
- PR #312: Last minute cleanup before release
- PR #315: Documentation updating and enhancements
- PR #330: Added ignored argument to pca.fit_transform to map to sklearn's implemenation
- PR #342: Change default ABI to ON

## Bug Fixes

- PR #193: Fix AttributeError in PCA and TSVD
- PR #211: Fixing inconsistent use of proper batch size calculation in DBSCAN
- PR #202: Adding back ability for users to define their own BLAS
- PR #201: Pass CMAKE CUDA path to faiss/configure script
- PR #200 Avoid using numpy via cimport in KNN
- PR #228: Bug fix: LinAlg::unaryOp with 0-length input
- PR #279: Removing faiss-gpu references in README
- PR #321: Fix release script typo
- PR #327: Update conda requirements for version 0.6 requirements
- PR #352: Correctly calculating numpy chunk sizing for kNN
- PR #345: Run python import as part of package build to trigger compilation
- PR #347: Lowering memory usage of kNN.
- PR #355: Fixing issues with very large numpy inputs to SPMG OLS and tSVD.
- PR #357: Removing FAISS requirement from README
- PR #362: Fix for matVecOp crashing on large input sizes
- PR #366: Index arithmetic issue fix with TxN_t class
- PR #376: Disabled kmeans tests since they are currently too sensitive (see #71)
- PR #380: Allow arbitrary data size on ingress for numba_utils.row_matrix
- PR #385: Fix for long import cuml time in containers and fix for setup_pip

# cuML 0.5.1 (05 Feb 2019)

## Bug Fixes

- PR #189 Avoid using numpy via cimport to prevent ABI issues in Cython compilation


# cuML 0.5.0 (28 Jan 2019)

## New Features

- PR #66: OLS Linear Regression
- PR #44: Distance calculation ML primitives
- PR #69: Ridge (L2 Regularized) Linear Regression
- PR #103: Linear Kalman Filter
- PR #117: Pip install support
- PR #64: Device to device support from cuML device pointers into FAISS

## Improvements

- PR #56: Make OpenMP optional for building
- PR #67: Github issue templates
- PR #44: Refactored DBSCAN to use ML primitives
- PR #91: Pytest cleanup and sklearn toyset datasets based pytests for kmeans and dbscan
- PR #75: C++ example to use kmeans
- PR #117: Use cmake extension to find any zlib installed in system
- PR #94: Add cmake flag to set ABI compatibility
- PR #139: Move thirdparty submodules to root and add symlinks to new locations
- PR #151: Replace TravisCI testing and conda pkg builds with gpuCI
- PR #164: Add numba kernel for faster column to row major transform
- PR #114: Adding FAISS to cuml build

## Bug Fixes

- PR #48: CUDA 10 compilation warnings fix
- PR #51: Fixes to Dockerfile and docs for new build system
- PR #72: Fixes for GCC 7
- PR #96: Fix for kmeans stack overflow with high number of clusters
- PR #105: Fix for AttributeError in kmeans fit method
- PR #113: Removed old  glm python/cython files
- PR #118: Fix for AttributeError in kmeans predict method
- PR #125: Remove randomized solver option from PCA python bindings


# cuML 0.4.0 (05 Dec 2018)

## New Features

## Improvements

- PR #42: New build system: separation of libcuml.so and cuml python package
- PR #43: Added changelog.md

## Bug Fixes


# cuML 0.3.0 (30 Nov 2018)

## New Features

- PR #33: Added ability to call cuML algorithms using numpy arrays

## Improvements

- PR #24: Fix references of python package from cuML to cuml and start using versioneer for better versioning
- PR #40: Added support for refactored cuDF 0.3.0, updated Conda files
- PR #33: Major python test cleaning, all tests pass with cuDF 0.2.0 and 0.3.0. Preparation for new build system
- PR #34: Updated batch count calculation logic in DBSCAN
- PR #35: Beginning of DBSCAN refactor to use cuML mlprims and general improvements

## Bug Fixes

- PR #30: Fixed batch size bug in DBSCAN that caused crash. Also fixed various locations for potential integer overflows
- PR #28: Fix readthedocs build documentation
- PR #29: Fix pytests for cuml name change from cuML
- PR #33: Fixed memory bug that would cause segmentation faults due to numba releasing memory before it was used. Also fixed row major/column major bugs for different algorithms
- PR #36: Fix kmeans gtest to use device data
- PR #38: cuda\_free bug removed that caused google tests to sometimes pass and sometimes fail randomly
- PR #39: Updated cmake to correctly link with CUDA libraries, add CUDA runtime linking and include source files in compile target

# cuML 0.2.0 (02 Nov 2018)

## New Features

- PR #11: Kmeans algorithm added
- PR #7: FAISS KNN wrapper added
- PR #21: Added Conda install support

## Improvements

- PR #15: Added compatibility with cuDF (from prior pyGDF)
- PR #13: Added FAISS to Dockerfile
- PR #21: Added TravisCI build system for CI and Conda builds

## Bug Fixes

- PR #4: Fixed explained variance bug in TSVD
- PR #5: Notebook bug fixes and updated results


# cuML 0.1.0

Initial release including PCA, TSVD, DBSCAN, ml-prims and cython wrappers<|MERGE_RESOLUTION|>--- conflicted
+++ resolved
@@ -33,12 +33,9 @@
 - PR #358: Fixed an issue when switching streams on MLCommon::device_buffer and MLCommon::host_buffer
 - PR #434: Fixing bug in CSR tests
 - PR #443: Remove defaults channel from ci scripts
-<<<<<<< HEAD
 - PR #384: 64b index arithmetic updates to the kernels inside ml-prims
-=======
 - PR #459: Fix for runtime library path of pip package
 - PR #464: Fix for C++11 destructor warning in qn
->>>>>>> 01327664
 
 # cuML 0.6.0 (22 Mar 2019)
 
