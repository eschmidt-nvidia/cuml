--- conflicted
+++ resolved
@@ -70,13 +70,10 @@
 - PR #759: Configure Sphinx to render params correctly
 - PR #762: Apply threshold to remove flakiness of UMAP tests.
 - PR #768: Fixing memory bug from stateless refactor
-<<<<<<< HEAD
 - PR #783: UMAP was using wrong size for knn computation
-=======
 - PR #776: Hotfix for self.variables in RF
 - PR #777: Fix numpy input bug
 - PR #784: Fix jit of shuffle_idx python function
->>>>>>> 161b2581
 
 # cuML 0.7.0 (10 May 2019)
 
