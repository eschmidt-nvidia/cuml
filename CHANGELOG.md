# cuML 0.15.0 (Date TBD)

## New Features
- PR #2554: Hashing Vectorizer and general vectorizer improvements
- PR #2240: Making Dask models pickleable
- PR #2267: CountVectorizer estimator
- PR #2261: Exposing new FAISS metrics through Python API
- PR #2287: Single-GPU TfidfTransformer implementation
- PR #2289: QR SVD solver for MNMG PCA
- PR #2312: column-major support for make_blobs
- PR #2172: Initial support for auto-ARIMA
- PR #2394: Adding cosine & correlation distance for KNN
- PR #2392: PCA can accept sparse inputs, and sparse prim for computing covariance
- PR #2465: Support pandas 1.0+
- PR #2550: Single GPU Target Encoder
- PR #2519: Precision recall curve using cupy
- PR #2500: Replace UMAP functionality dependency on nvgraph with RAFT Spectral Clustering
- PR #2502: cuML Implementation of `sklearn.metrics.pairwise_distances`
- PR #2520: TfidfVectorizer estimator
- PR #2211: MNMG KNN Classifier & Regressor
- PR #2461: Add KNN Sparse Output Functionality
- PR #2594: Confidence intervals for ARIMA forecasts
- PR #2607: Add support for probability estimates in SVC
- PR #2618: SVM class and sample weights
<<<<<<< HEAD
- PR #2270: Multi class MNMG RF
=======
- PR #2661: CUDA-11 support for single-gpu code
- PR #2322: Sparse FIL forests with 8-byte nodes
- PR #2675: Update conda recipes to support CUDA 11
>>>>>>> b5ed557e

## Improvements
- PR #2336: Eliminate `rmm.device_array` usage
- PR #2262: Using fully shared PartDescriptor in MNMG decomposiition, linear models, and solvers
- PR #2310: Pinning ucx-py to 0.14 to make 0.15 CI pass
- PR #1945: enable clang tidy
- PR #2339: umap performance improvements
- PR #2308: Using fixture for Dask client to eliminate possiblity of not closing
- PR #2345: make C++ logger level definition to be the same as python layer
- PR #2329: Add short commit hash to conda package name
- PR #2362: Implement binary/multi-classification log loss with cupy
- PR #2363: Update threshold and make other changes for stress tests
- PR #2371: Updating MBSGD tests to use larger batches
- PR #2380: Pinning libcumlprims version to ease future updates
- PR #2405: Remove references to deprecated RMM headers.
- PR #2340: Import ARIMA in the root init file and fix the `test_fit_function` test
- PR #2408: Install meta packages for dependencies
- PR #2417: Move doc customization scripts to Jenkins
- PR #2427: Moving MNMG decomposition to cuml
- PR #2433: Add libcumlprims_mg to CMake
- PR #2420: Add and set convert_dtype default to True in estimator fit methods
- PR #2411: Refactor Mixin classes and use in classifier/regressor estimators
- PR #2442: fix setting RAFT_DIR from the RAFT_PATH env var
- PR #2469: Updating KNN c-api to document all arguments
- PR #2453: Add CumlArray to API doc
- PR #2440: Use Treelite Conda package
- PR #2403: Support for input and output type consistency in logistic regression predict_proba
- PR #2473: Add metrics.roc_auc_score to API docs. Additional readability and minor docs bug fixes
- PR #2468: Add `_n_features_in_` attribute to all single GPU estimators that implement fit
- PR #2489: Removing explicit FAISS build and adding dependency on libfaiss conda package
- PR #2480: Moving MNMG glm and solvers to cuml
- PR #2490: Moving MNMG KMeans to cuml
- PR #2483: Moving MNMG KNN to cuml
- PR #2492: Adding additional assertions to mnmg nearest neighbors pytests
- PR #2439: Update dask RF code to have print_detailed function
- PR #2431: Match output of classifier predict with target dtype
- PR #2237: Refactor RF cython code
- PR #2513: Fixing LGTM Analysis Issues
- PR #2099: Raise an error when float64 data is used with dask RF
- PR #2522: Renaming a few arguments in KNeighbors* to be more readable
- PR #2499: Provide access to `cuml.DBSCAN` core samples
- PR #2526: Removing PCA TSQR as a solver due to scalability issues
- PR #2536: Update conda upload versions for new supported CUDA/Python
- PR #2538: Remove Protobuf dependency
- PR #2553: Test pickle protocol 5 support
- PR #2570: Accepting single df or array input in train_test_split
- PR #2566: Remove deprecated cuDF from_gpu_matrix calls
- PR #2583: findpackage.cmake.in template for cmake dependencies
- PR #2577: Fully removing NVGraph dependency for CUDA 11 compatibility
- PR #2575: Speed up TfidfTransformer
- PR #2584: Removing dependency on sklearn's NotFittedError
- PR #2591: Generate benchmark datsets using `cuml.datasets`
- PR #2548: Fix limitation on number of rows usable with tSNE and refactor memory allocation
- PR #2589: including cuda-11 build fixes into raft
- PR #2599: Add Stratified train_test_split
- PR #2487: Set classes_ attribute during classifier fit
- PR #2605: Reduce memory usage in tSNE
- PR #2611: Adding building doxygen docs to gpu ci
- PR #2629: Add naive_bayes api docs
- PR #2643: 'dense' and 'sparse' values of `storage_type` for FIL
- PR #2648: Replace CNMeM with `rmm::mr::pool_memory_resource`.
- PR #2686: Improve SVM tests

## Bug Fixes
- PR #2369: Update RF code to fix set_params memory leak
- PR #2364: Fix for random projection
- PR #2373: Use Treelite Pip package in GPU testing
- PR #2376: Update documentation Links
- PR #2407: fixed batch count in DBScan for integer overflow case
- PR #2413: CumlArray and related methods updates to account for cuDF.Buffer contiguity update
- PR #2424: --singlegpu flag fix on build.sh script
- PR #2432: Using correct algo_name for UMAP in benchmark tests
- PR #2445: Restore access to coef_ property of Lasso
- PR #2441: Change p2p_enabled definition to work without ucx
- PR #2447: Drop `nvstrings`
- PR #2450: Update local build to use new gpuCI image
- PR #2454: Mark RF memleak test as XFAIL, because we can't detect memleak reliably
- PR #2455: Use correct field to store data type in `LabelEncoder.fit_transform`
- PR #2475: Fix typo in build.sh
- PR #2496: Fixing indentation for simulate_data in test_fil.py
- PR #2494: Set QN regularization strength consistent with scikit-learn
- PR #2486: Fix cupy input to kmeans init
- PR #2497: Changes to accomodate cuDF unsigned categorical changes
- PR #2209: Fix FIL benchmark for gpuarray-c input
- PR #2507: Import `treelite.sklearn`
- PR #2521: Fixing invalid smem calculation in KNeighborsCLassifier
- PR #2515: Increase tolerance for LogisticRegression test
- PR #2532: Updating doxygen in new MG headers
- PR #2521: Fixing invalid smem calculation in KNeighborsCLassifier
- PR #2515: Increase tolerance for LogisticRegression test
- PR #2545: Fix documentation of n_iter_without_progress in tSNE Python bindings
- PR #2543: Improve numerical stability of QN solver
- PR #2544: Fix Barnes-Hut tSNE not using specified post_learning_rate
- PR #2558: Disabled a long-running FIL test
- PR #2540: Update default value for n_epochs in UMAP to match documentation & sklearn API
- PR #2535: Fix issue with incorrect docker image being used in local build script
- PR #2542: Fix small memory leak in TSNE
- PR #2552: Fixed the length argument of updateDevice calls in RF test
- PR #2565: Fix cell allocation code to avoid loops in quad-tree. Prevent NaNs causing infinite descent
- PR #2563: Update scipy call for arima gradient test
- PR #2569: Fix for cuDF update
- PR #2508: Use keyword parameters in sklearn.datasets.make_* functions
- PR #2587: Attributes for estimators relying on solvers
- PR #2586: Fix SVC decision function data type
- PR #2573: Considering managed memory as device type on checking for KMeans
- PR #2574: Fixing include path in `tsvd_mg.pyx`
- PR #2506: Fix usage of CumlArray attributes on `cuml.common.base.Base`
- PR #2593: Fix inconsistency in train_test_split
- PR #2609: Fix small doxygen issues
- PR #2610: Remove cuDF tolist call
- PR #2613: Removing thresholds from kmeans score tests (SG+MG)
- PR #2616: Small test code fix for pandas dtype tests
- PR #2625: Update Estimator notebook to resolve errors
- PR #2634: singlegpu build option fixes
- PR #2641: [Breaking] Make `max_depth` in RF compatible with scikit-learn
- PR #2650: Make max_depth behave consistently for max_depth > 14
- PR #2651: AutoARIMA Python bug fix
- PR #2654: Fix for vectorizer concatenations
- PR #2655: Fix C++ RF predict function access of rows/samples array
- PR #2649: Cleanup sphinx doc warnings for 0.15
- PR #2668: Order conversion improvements to account for cupy behavior changes
- PR #2669: Revert PR 2655 Revert "Fixes C++ RF predict function"
- PR #2683: Fix incorrect "Bad CumlArray Use" error messages on test failures

# cuML 0.14.0 (03 Jun 2020)

## New Features
- PR #1994: Support for distributed OneHotEncoder
- PR #1892: One hot encoder implementation with cupy
- PR #1655: Adds python bindings for homogeneity score
- PR #1704: Adds python bindings for completeness score
- PR #1687: Adds python bindings for mutual info score
- PR #1980: prim: added a new write-only unary op prim
- PR #1867: C++: add logging interface support in cuML based spdlog
- PR #1902: Multi class inference in FIL C++ and importing multi-class forests from treelite
- PR #1906: UMAP MNMG
- PR #2067: python: wrap logging interface in cython
- PR #2083: Added dtype, order, and use_full_low_rank to MNMG `make_regression`
- PR #2074: SG and MNMG `make_classification`
- PR #2127: Added order to SG `make_blobs`, and switch from C++ to cupy based implementation
- PR #2057: Weighted k-means
- PR #2256: Add a `make_arima` generator
- PR #2245: ElasticNet, Lasso and Coordinate Descent MNMG
- PR #2242: Pandas input support with output as NumPy arrays by default
- PR #2551: Add cuML RF multiclass prediction using FIL from python
- PR #1728: Added notebook testing to gpuCI gpu build

## Improvements
- PR #1931: C++: enabled doxygen docs for all of the C++ codebase
- PR #1944: Support for dask_cudf.core.Series in _extract_partitions
- PR #1947: Cleaning up cmake
- PR #1927: Use Cython's `new_build_ext` (if available)
- PR #1946: Removed zlib dependency from cmake
- PR #1988: C++: cpp bench refactor
- PR #1873: Remove usage of nvstring and nvcat from LabelEncoder
- PR #1968: Update SVC SVR with cuML Array
- PR #1972: updates to our flow to use conda-forge's clang and clang-tools packages
- PR #1974: Reduce ARIMA testing time
- PR #1984: Enable Ninja build
- PR #1985: C++ UMAP parametrizable tests
- PR #2005: Adding missing algorithms to cuml benchmarks and notebook
- PR #2016: Add capability to setup.py and build.sh to fully clean all cython build files and artifacts
- PR #2044: A cuda-memcheck helper wrapper for devs
- PR #2018: Using `cuml.dask.part_utils.extract_partitions` and removing similar, duplicated code
- PR #2019: Enable doxygen build in our nightly doc build CI script
- PR #1996: Cythonize in parallel
- PR #2032: Reduce number of tests for MBSGD to improve CI running time
- PR #2031: Encapsulating UCX-py interactions in singleton
- PR #2029: Add C++ ARIMA log-likelihood benchmark
- PR #2085: Convert TSNE to use CumlArray
- PR #2051: Reduce the time required to run dask pca and dask tsvd tests
- PR #1981: Using CumlArray in kNN and DistributedDataHandler in dask kNN
- PR #2053: Introduce verbosity level in C++ layer instead of boolean `verbose` flag
- PR #2047: Make internal streams non-blocking w.r.t. NULL stream
- PR #2048: Random forest testing speedup
- PR #2058: Use CumlArray in Random Projection
- PR #2068: Updating knn class probabilities to use make_monotonic instead of binary search
- PR #2062: Adding random state to UMAP mnmg tests
- PR #2064: Speed-up K-Means test
- PR #2015: Renaming .h to .cuh in solver, dbscan and svm
- PR #2080: Improved import of sparse FIL forests from treelite
- PR #2090: Upgrade C++ build to C++14 standard
- PR #2089: CI: enabled cuda-memcheck on ml-prims unit-tests during nightly build
- PR #2128: Update Dask RF code to reduce the time required for GPU predict to run
- PR #2125: Build infrastructure to use RAFT
- PR #2131: Update Dask RF fit to use DistributedDataHandler
- PR #2055: Update the metrics notebook to use important cuML models
- PR #2095: Improved import of src_prims/utils.h, making it less ambiguous
- PR #2118: Updating SGD & mini-batch estimators to use CumlArray
- PR #2120: Speeding up dask RandomForest tests
- PR #1883: Use CumlArray in ARIMA
- PR #877: Adding definition of done criteria to wiki
- PR #2135: A few optimizations to UMAP fuzzy simplicial set
- PR #1914: Change the meaning of ARIMA's intercept to match the literature
- PR #2098: Renaming .h to .cuh in decision_tree, glm, pca
- PR #2150: Remove deprecated RMM calls in RMM allocator adapter
- PR #2146: Remove deprecated kalman filter
- PR #2151: Add pytest duration and pytest timeout
- PR #2156: Add Docker 19 support to local gpuci build
- PR #2178: Reduce duplicated code in RF
- PR #2124: Expand tutorial docs and sample notebook
- PR #2175: Allow CPU-only and dataset params for benchmark sweeps
- PR #2186: Refactor cython code to build OPG structs in common utils file
- PR #2180: Add fully single GPU singlegpu python build
- PR #2187: CMake improvements to manage conda environment dependencies
- PR #2185: Add has_sklearn function and use it in datasets/classification.
- PR #2193: Order-independent local shuffle in `cuml.dask.make_regression`
- PR #2204: Update python layer to use the logger interface
- PR #2184: Refoctor headers for holtwinters, rproj, tsvd, tsne, umap
- PR #2199: Remove unncessary notebooks
- PR #2195: Separating fit and transform calls in SG, MNMG PCA to save transform array memory consumption
- PR #2201: Re-enabling UMAP repro tests
- PR #2132: Add SVM C++ benchmarks
- PR #2196: Updates to benchmarks. Moving notebook
- PR #2208: Coordinate Descent, Lasso and ElasticNet CumlArray updates
- PR #2210: Updating KNN tests to evaluate multiple index partitions
- PR #2205: Use timeout to add 2 hour hard limit to dask tests
- PR #2212: Improve DBScan batch count / memory estimation
- PR #2213: Standardized include statements across all cpp source files, updated copyright on all modified files
- PR #2214: Remove utils folder and refactor to common folder
- PR #2220: Final refactoring of all src_prims header files following rules as specified in #1675
- PR #2225: input_to_cuml_array keep order option, test updates and cleanup
- PR #2244: Re-enable slow ARIMA tests as stress tests
- PR #2231: Using OPG structs from `cuml.common` in decomposition algorithms
- PR #2257: Update QN and LogisticRegression to use CumlArray
- PR #2259: Add CumlArray support to Naive Bayes
- PR #2252: Add benchmark for the Gram matrix prims
- PR #2263: Faster serialization for Treelite objects with RF
- PR #2264: Reduce build time for cuML by using make_blobs from libcuml++ interface
- PR #2269: Add docs targets to build.sh and fix python cuml.common docs
- PR #2271: Clarify doc for `_unique` default implementation in OneHotEncoder
- PR #2272: Add docs build.sh script to repository
- PR #2276: Ensure `CumlArray` provided `dtype` conforms
- PR #2281: Rely on cuDF's `Serializable` in `CumlArray`
- PR #2284: Reduce dataset size in SG RF notebook to reduce run time of sklearn
- PR #2285: Increase the threshold for elastic_net test in dask/test_coordinate_descent
- PR #2314: Update FIL default values, documentation and test
- PR #2316: 0.14 release docs additions and fixes
- PR #2320: Add prediction notes to RF docs
- PR #2323: Change verbose levels and parameter name to match Scikit-learn API
- PR #2324: Raise an error if n_bins > number of training samples in RF
- PR #2335: Throw a warning if treelite cannot be imported and `load_from_sklearn` is used

## Bug Fixes
- PR #1939: Fix syntax error in cuml.common.array
- PR #1941: Remove c++ cuda flag that was getting duplicated in CMake
- PR #1971: python: Correctly honor --singlegpu option and CUML_BUILD_PATH env variable
- PR #1969: Update libcumlprims to 0.14
- PR #1973: Add missing mg files for setup.py --singlegpu flag
- PR #1993: Set `umap_transform_reproducibility` tests to xfail
- PR #2004: Refactoring the arguments to `plant()` call
- PR #2017: Fixing memory issue in weak cc prim
- PR #2028: Skipping UMAP knn reproducibility tests until we figure out why its failing in CUDA 10.2
- PR #2024: Fixed cuda-memcheck errors with sample-without-replacement prim
- PR #1540: prims: support for custom math-type used for computation inside adjusted rand index prim
- PR #2077: dask-make blobs arguments to match sklearn
- PR #2059: Make all Scipy imports conditional
- PR #2078: Ignore negative cache indices in get_vecs
- PR #2084: Fixed cuda-memcheck errors with COO unit-tests
- PR #2087: Fixed cuda-memcheck errors with dispersion prim
- PR #2096: Fixed syntax error with nightly build command for memcheck unit-tests
- PR #2115: Fixed contingency matrix prim unit-tests for computing correct golden values
- PR #2107: Fix PCA transform
- PR #2109: input_to_cuml_array __cuda_array_interface__ bugfix
- PR #2117: cuDF __array__ exception small fixes
- PR #2139: CumlArray for adjusted_rand_score
- PR #2140: Returning self in fit model functions
- PR #2144: Remove GPU arch < 60 from CMake build
- PR #2153: Added missing namespaces to some Decision Tree files
- PR #2155: C++: fix doxygen build break
- PR #2161: Replacing depreciated bruteForceKnn
- PR #2162: Use stream in transpose prim
- PR #2165: Fit function test correction
- PR #2166: Fix handling of temp file in RF pickling
- PR #2176: C++: fix for adjusted rand index when input array is all zeros
- PR #2179: Fix clang tools version in libcuml recipe
- PR #2183: Fix RAFT in nightly package
- PR #2191: Fix placement of SVM parameter documentation and add examples
- PR #2212: Fix DBScan results (no propagation of labels through border points)
- PR #2215: Fix the printing of forest object
- PR #2217: Fix opg_utils naming to fix singlegpu build
- PR #2223: Fix bug in ARIMA C++ benchmark
- PR #2224: Temporary fix for CI until new Dask version is released
- PR #2228: Update to use __reduce_ex__ in CumlArray to override cudf.Buffer
- PR #2249: Fix bug in UMAP continuous target metrics
- PR #2258: Fix doxygen build break
- PR #2255: Set random_state for train_test_split function in dask RF
- PR #2275: Fix RF fit memory leak
- PR #2274: Fix parameter name verbose to verbosity in mnmg OneHotEncoder
- PR #2277: Updated cub repo path and branch name
- PR #2282: Fix memory leak in Dask RF concatenation
- PR #2301: Scaling KNN dask tests sample size with n GPUs
- PR #2293: Contiguity fixes for input_to_cuml_array and train_test_split
- PR #2295: Fix convert_to_dtype copy even with same dtype
- PR #2305: Fixed race condition in DBScan
- PR #2354: Fix broken links in README
- PR #2619: Explicitly skip raft test folder for pytest 6.0.0

# cuML 0.13.0 (31 Mar 2020)

## New Features
- PR #1777: Python bindings for entropy
- PR #1742: Mean squared error implementation with cupy
- PR #1817: Confusion matrix implementation with cupy (SNSG and MNMG)
- PR #1766: Mean absolute error implementation with cupy
- PR #1766: Mean squared log error implementation with cupy
- PR #1635: cuML Array shim and configurable output added to cluster methods
- PR #1586: Seasonal ARIMA
- PR #1683: cuml.dask make_regression
- PR #1689: Add framework for cuML Dask serializers
- PR #1709: Add `decision_function()` and `predict_proba()` for LogisticRegression
- PR #1714: Add `print_env.sh` file to gather important environment details
- PR #1750: LinearRegression CumlArray for configurable output
- PR #1814: ROC AUC score implementation with cupy
- PR #1767: Single GPU decomposition models configurable output
- PR #1646: Using FIL to predict in MNMG RF
- PR #1778: Make cuML Handle picklable
- PR #1738: cuml.dask refactor beginning and dask array input option for OLS, Ridge and KMeans
- PR #1874: Add predict_proba function to RF classifier
- PR #1815: Adding KNN parameter to UMAP
- PR #1978: Adding `predict_proba` function to dask RF

## Improvements
- PR #1644: Add `predict_proba()` for FIL binary classifier
- PR #1620: Pickling tests now automatically finds all model classes inheriting from cuml.Base
- PR #1637: Update to newer treelite version with XGBoost 1.0 compatibility
- PR #1632: Fix MBSGD models inheritance, they now inherits from cuml.Base
- PR #1628: Remove submodules from cuML
- PR #1755: Expose the build_treelite function for python
- PR #1649: Add the fil_sparse_format variable option to RF API
- PR #1647: storage_type=AUTO uses SPARSE for large models
- PR #1668: Update the warning statement thrown in RF when the seed is set but n_streams is not 1
- PR #1662: use of direct cusparse calls for coo2csr, instead of depending on nvgraph
- PR #1747: C++: dbscan performance improvements and cleanup
- PR #1697: Making trustworthiness batchable and using proper workspace
- PR #1721: Improving UMAP pytests
- PR #1717: Call `rmm_cupy_allocator` for CuPy allocations
- PR #1718: Import `using_allocator` from `cupy.cuda`
- PR #1723: Update RF Classifier to throw an exception for multi-class pickling
- PR #1726: Decorator to allocate CuPy arrays with RMM
- PR #1719: UMAP random seed reproducibility
- PR #1748: Test serializing `CumlArray` objects
- PR #1776: Refactoring pca/tsvd distributed
- PR #1762: Update CuPy requirement to 7
- PR #1768: C++: Different input and output types for add and subtract prims
- PR #1790: Add support for multiple seeding in k-means++
- PR #1805: Adding new Dask cuda serializers to naive bayes + a trivial perf update
- PR #1812: C++: bench: UMAP benchmark cases added
- PR #1795: Add capability to build CumlArray from bytearray/memoryview objects
- PR #1824: C++: improving the performance of UMAP algo
- PR #1816: Add ARIMA notebook
- PR #1856: Update docs for 0.13
- PR #1827: Add HPO demo Notebook
- PR #1825: `--nvtx` option in `build.sh`
- PR #1847: Update XGBoost version for CI
- PR #1837: Simplify cuML Array construction
- PR #1848: Rely on subclassing for cuML Array serialization
- PR #1866: Minimizing client memory pressure on Naive Bayes
- PR #1788: Removing complexity bottleneck in S-ARIMA
- PR #1873: Remove usage of nvstring and nvcat from LabelEncoder
- PR #1891: Additional improvements to naive bayes tree reduction

## Bug Fixes
- PR #1835 : Fix calling default RF Classification always
- PT #1904: replace cub sort
- PR #1833: Fix depth issue in shallow RF regression estimators
- PR #1770: Warn that KalmanFilter is deprecated
- PR #1775: Allow CumlArray to work with inputs that have no 'strides' in array interface
- PR #1594: Train-test split is now reproducible
- PR #1590: Fix destination directory structure for run-clang-format.py
- PR #1611: Fixing pickling errors for KNN classifier and regressor
- PR #1617: Fixing pickling issues for SVC and SVR
- PR #1634: Fix title in KNN docs
- PR #1627: Adding a check for multi-class data in RF classification
- PR #1654: Skip treelite patch if its already been applied
- PR #1661: Fix nvstring variable name
- PR #1673: Using struct for caching dlsym state in communicator
- PR #1659: TSNE - introduce 'convert_dtype' and refactor class attr 'Y' to 'embedding_'
- PR #1672: Solver 'svd' in Linear and Ridge Regressors when n_cols=1
- PR #1670: Lasso & ElasticNet - cuml Handle added
- PR #1671: Update for accessing cuDF Series pointer
- PR #1652: Support XGBoost 1.0+ models in FIL
- PR #1702: Fix LightGBM-FIL validation test
- PR #1701: test_score kmeans test passing with newer cupy version
- PR #1706: Remove multi-class bug from QuasiNewton
- PR #1699: Limit CuPy to <7.2 temporarily
- PR #1708: Correctly deallocate cuML handles in Cython
- PR #1730: Fixes to KF for test stability (mainly in CUDA 10.2)
- PR #1729: Fixing naive bayes UCX serialization problem in fit()
- PR #1749: bug fix rf classifier/regressor on seg fault in bench
- PR #1751: Updated RF documentation
- PR #1765: Update the checks for using RF GPU predict
- PR #1787: C++: unit-tests to check for RF accuracy. As well as a bug fix to improve RF accuracy
- PR #1793: Updated fil pyx to solve memory leakage issue
- PR #1810: Quickfix - chunkage in dask make_regression
- PR #1842: DistributedDataHandler not properly setting 'multiple'
- PR #1849: Critical fix in ARIMA initial estimate
- PR #1851: Fix for cuDF behavior change for multidimensional arrays
- PR #1852: Remove Thrust warnings
- PR #1868: Turning off IPC caching until it is fixed in UCX-py/UCX
- PR #1876: UMAP exponential decay parameters fix
- PR #1887: Fix hasattr for missing attributes on base models
- PR #1877: Remove resetting index in shuffling in train_test_split
- PR #1893: Updating UCX in comms to match current UCX-py
- PR #1888: Small train_test_split test fix
- PR #1899: Fix dask `extract_partitions()`, remove transformation as instance variable in PCA and TSVD and match sklearn APIs
- PR #1920: Temporarily raising threshold for UMAP reproducibility tests
- PR #1918: Create memleak fixture to skip memleak tests in CI for now
- PR #1926: Update batch matrix test margins
- PR #1925: Fix failing dask tests
- PR #1936: Update DaskRF regression test to xfail
- PR #1932: Isolating cause of make_blobs failure
- PR #1951: Dask Random forest regression CPU predict bug fix
- PR #1948: Adjust BatchedMargin margin and disable tests temporarily
- PR #1950: Fix UMAP test failure


# cuML 0.12.0 (04 Feb 2020)

## New Features
- PR #1483: prims: Fused L2 distance and nearest-neighbor prim
- PR #1494: bench: ml-prims benchmark
- PR #1514: bench: Fused L2 NN prim benchmark
- PR #1411: Cython side of MNMG OLS
- PR #1520: Cython side of MNMG Ridge Regression
- PR #1516: Suppor Vector Regression (epsilon-SVR)

## Improvements
- PR #1638: Update cuml/docs/README.md
- PR #1468: C++: updates to clang format flow to make it more usable among devs
- PR #1473: C++: lazy initialization of "costly" resources inside cumlHandle
- PR #1443: Added a new overloaded GEMM primitive
- PR #1489: Enabling deep trees using Gather tree builder
- PR #1463: Update FAISS submodule to 1.6.1
- PR #1488: Add codeowners
- PR #1432: Row-major (C-style) GPU arrays for benchmarks
- PR #1490: Use dask master instead of conda package for testing
- PR #1375: Naive Bayes & Distributed Naive Bayes
- PR #1377: Add GPU array support for FIL benchmarking
- PR #1493: kmeans: add tiling support for 1-NN computation and use fusedL2-1NN prim for L2 distance metric
- PR #1532: Update CuPy to >= 6.6 and allow 7.0
- PR #1528: Re-enabling KNN using dynamic library loading for UCX in communicator
- PR #1545: Add conda environment version updates to ci script
- PR #1541: Updates for libcudf++ Python refactor
- PR #1555: FIL-SKL, an SKLearn-based benchmark for FIL
- PR #1537: Improve pickling and scoring suppport for many models to support hyperopt
- PR #1551: Change custom kernel to cupy for col/row order transform
- PR #1533: C++: interface header file separation for SVM
- PR #1560: Helper function to allocate all new CuPy arrays with RMM memory management
- PR #1570: Relax nccl in conda recipes to >=2.4 (matching CI)
- PR #1578: Add missing function information to the cuML documenataion
- PR #1584: Add has_scipy utility function for runtime check
- PR #1583: API docs updates for 0.12
- PR #1591: Updated FIL documentation

## Bug Fixes
- PR #1470: Documentation: add make_regression, fix ARIMA section
- PR #1482: Updated the code to remove sklearn from the mbsgd stress test
- PR #1491: Update dev environments for 0.12
- PR #1512: Updating setup_cpu() in SpeedupComparisonRunner
- PR #1498: Add build.sh to code owners
- PR #1505: cmake: added correct dependencies for prims-bench build
- PR #1534: Removed TODO comment in create_ucp_listeners()
- PR #1548: Fixing umap extra unary op in knn graph
- PR #1547: Fixing MNMG kmeans score. Fixing UMAP pickling before fit(). Fixing UMAP test failures.
- PR #1557: Increasing threshold for kmeans score
- PR #1562: Increasing threshold even higher
- PR #1564: Fixed a typo in function cumlMPICommunicator_impl::syncStream
- PR #1569: Remove Scikit-learn exception and depedenncy in SVM
- PR #1575: Add missing dtype parameter in call to strides to order for CuPy 6.6 code path
- PR #1574: Updated the init file to include SVM
- PR #1589: Fixing the default value for RF and updating mnmg predict to accept cudf
- PR #1601: Fixed wrong datatype used in knn voting kernel

# cuML 0.11.0 (11 Dec 2019)

## New Features

- PR #1295: Cython side of MNMG PCA
- PR #1218: prims: histogram prim
- PR #1129: C++: Separate include folder for C++ API distribution
- PR #1282: OPG KNN MNMG Code (disabled for 0.11)
- PR #1242: Initial implementation of FIL sparse forests
- PR #1194: Initial ARIMA time-series modeling support.
- PR #1286: Importing treelite models as FIL sparse forests
- PR #1285: Fea minimum impurity decrease RF param
- PR #1301: Add make_regression to generate regression datasets
- PR #1322: RF pickling using treelite, protobuf and FIL
- PR #1332: Add option to cuml.dask make_blobs to produce dask array
- PR #1307: Add RF regression benchmark
- PR #1327: Update the code to build treelite with protobuf
- PR #1289: Add Python benchmarking support for FIL
- PR #1371: Cython side of MNMG tSVD
- PR #1386: Expose SVC decision function value

## Improvements
- PR #1170: Use git to clone subprojects instead of git submodules
- PR #1239: Updated the treelite version
- PR #1225: setup.py clone dependencies like cmake and correct include paths
- PR #1224: Refactored FIL to prepare for sparse trees
- PR #1249: Include libcuml.so C API in installed targets
- PR #1259: Conda dev environment updates and use libcumlprims current version in CI
- PR #1277: Change dependency order in cmake for better printing at compile time
- PR #1264: Add -s flag to GPU CI pytest for better error printing
- PR #1271: Updated the Ridge regression documentation
- PR #1283: Updated the cuMl docs to include MBSGD and adjusted_rand_score
- PR #1300: Lowercase parameter versions for FIL algorithms
- PR #1312: Update CuPy to version 6.5 and use conda-forge channel
- PR #1336: Import SciKit-Learn models into FIL
- PR #1314: Added options needed for ASVDb output (CUDA ver, etc.), added option
  to select algos
- PR #1335: Options to print available algorithms and datasets
  in the Python benchmark
- PR #1338: Remove BUILD_ABI references in CI scripts
- PR #1340: Updated unit tests to uses larger dataset
- PR #1351: Build treelite temporarily for GPU CI testing of FIL Scikit-learn
  model importing
- PR #1367: --test-split benchmark parameter for train-test split
- PR #1360: Improved tests for importing SciKit-Learn models into FIL
- PR #1368: Add --num-rows benchmark command line argument
- PR #1351: Build treelite temporarily for GPU CI testing of FIL Scikit-learn model importing
- PR #1366: Modify train_test_split to use CuPy and accept device arrays
- PR #1258: Documenting new MPI communicator for multi-node multi-GPU testing
- PR #1345: Removing deprecated should_downcast argument
- PR #1362: device_buffer in UMAP + Sparse prims
- PR #1376: AUTO value for FIL algorithm
- PR #1408: Updated pickle tests to delete the pre-pickled model to prevent pointer leakage
- PR #1357: Run benchmarks multiple times for CI
- PR #1382: ARIMA optimization: move functions to C++ side
- PR #1392: Updated RF code to reduce duplication of the code
- PR #1444: UCX listener running in its own isolated thread
- PR #1445: Improved performance of FIL sparse trees
- PR #1431: Updated API docs
- PR #1441: Remove unused CUDA conda labels
- PR #1439: Match sklearn 0.22 default n_estimators for RF and fix test errors
- PR #1461: Add kneighbors to API docs

## Bug Fixes
- PR #1281: Making rng.h threadsafe
- PR #1212: Fix cmake git cloning always running configure in subprojects
- PR #1261: Fix comms build errors due to cuml++ include folder changes
- PR #1267: Update build.sh for recent change of building comms in main CMakeLists
- PR #1278: Removed incorrect overloaded instance of eigJacobi
- PR #1302: Updates for numba 0.46
- PR #1313: Updated the RF tests to set the seed and n_streams
- PR #1319: Using machineName arg passed in instead of default for ASV reporting
- PR #1326: Fix illegal memory access in make_regression (bounds issue)
- PR #1330: Fix C++ unit test utils for better handling of differences near zero
- PR #1342: Fix to prevent memory leakage in Lasso and ElasticNet
- PR #1337: Fix k-means init from preset cluster centers
- PR #1354: Fix SVM gamma=scale implementation
- PR #1344: Change other solver based methods to create solver object in init
- PR #1373: Fixing a few small bugs in make_blobs and adding asserts to pytests
- PR #1361: Improve SMO error handling
- PR #1384: Lower expectations on batched matrix tests to prevent CI failures
- PR #1380: Fix memory leaks in ARIMA
- PR #1391: Lower expectations on batched matrix tests even more
- PR #1394: Warning added in svd for cuda version 10.1
- PR #1407: Resolved RF predict issues and updated RF docstring
- PR #1401: Patch for lbfgs solver for logistic regression with no l1 penalty
- PR #1416: train_test_split numba and rmm device_array output bugfix
- PR #1419: UMAP pickle tests are using wrong n_neighbors value for trustworthiness
- PR #1438: KNN Classifier to properly return Dataframe with Dataframe input
- PR #1425: Deprecate seed and use random_state similar to Scikit-learn in train_test_split
- PR #1458: Add joblib as an explicit requirement
- PR #1474: Defer knn mnmg to 0.12 nightly builds and disable ucx-py dependency

# cuML 0.10.0 (16 Oct 2019)

## New Features
- PR #1148: C++ benchmark tool for c++/CUDA code inside cuML
- PR #1071: Selective eigen solver of cuSolver
- PR #1073: Updating RF wrappers to use FIL for GPU accelerated prediction
- PR #1104: CUDA 10.1 support
- PR #1113: prims: new batched make-symmetric-matrix primitive
- PR #1112: prims: new batched-gemv primitive
- PR #855: Added benchmark tools
- PR #1149 Add YYMMDD to version tag for nightly conda packages
- PR #892: General Gram matrices prim
- PR #912: Support Vector Machine
- PR #1274: Updated the RF score function to use GPU predict

## Improvements
- PR #961: High Peformance RF; HIST algo
- PR #1028: Dockerfile updates after dir restructure. Conda env yaml to add statsmodels as a dependency
- PR #1047: Consistent OPG interface for kmeans, based on internal libcumlprims update
- PR #763: Add examples to train_test_split documentation
- PR #1093: Unified inference kernels for different FIL algorithms
- PR #1076: Paying off some UMAP / Spectral tech debt.
- PR #1086: Ensure RegressorMixin scorer uses device arrays
- PR #1110: Adding tests to use default values of parameters of the models
- PR #1108: input_to_host_array function in input_utils for input processing to host arrays
- PR #1114: K-means: Exposing useful params, removing unused params, proxying params in Dask
- PR #1138: Implementing ANY_RANK semantics on irecv
- PR #1142: prims: expose separate InType and OutType for unaryOp and binaryOp
- PR #1115: Moving dask_make_blobs to cuml.dask.datasets. Adding conversion to dask.DataFrame
- PR #1136: CUDA 10.1 CI updates
- PR #1135: K-means: add boundary cases for kmeans||, support finer control with convergence
- PR #1163: Some more correctness improvements. Better verbose printing
- PR #1165: Adding except + in all remaining cython
- PR #1186: Using LocalCUDACluster Pytest fixture
- PR #1173: Docs: Barnes Hut TSNE documentation
- PR #1176: Use new RMM API based on Cython
- PR #1219: Adding custom bench_func and verbose logging to cuml.benchmark
- PR #1247: Improved MNMG RF error checking

## Bug Fixes

- PR #1231: RF respect number of cuda streams from cuml handle
- PR #1230: Rf bugfix memleak in regression
- PR #1208: compile dbscan bug
- PR #1016: Use correct libcumlprims version in GPU CI
- PR #1040: Update version of numba in development conda yaml files
- PR #1043: Updates to accomodate cuDF python code reorganization
- PR #1044: Remove nvidia driver installation from ci/cpu/build.sh
- PR #991: Barnes Hut TSNE Memory Issue Fixes
- PR #1075: Pinning Dask version for consistent CI results
- PR #990: Barnes Hut TSNE Memory Issue Fixes
- PR #1066: Using proper set of workers to destroy nccl comms
- PR #1072: Remove pip requirements and setup
- PR #1074: Fix flake8 CI style check
- PR #1087: Accuracy improvement for sqrt/log in RF max_feature
- PR #1088: Change straggling numba python allocations to use RMM
- PR #1106: Pinning Distributed version to match Dask for consistent CI results
- PR #1116: TSNE CUDA 10.1 Bug Fixes
- PR #1132: DBSCAN Batching Bug Fix
- PR #1162: DASK RF random seed bug fix
- PR #1164: Fix check_dtype arg handling for input_to_dev_array
- PR #1171: SVM prediction bug fix
- PR #1177: Update dask and distributed to 2.5
- PR #1204: Fix SVM crash on Turing
- PR #1199: Replaced sprintf() with snprintf() in THROW()
- PR #1205: Update dask-cuda in yml envs
- PR #1211: Fixing Dask k-means transform bug and adding test
- PR #1236: Improve fix for SMO solvers potential crash on Turing
- PR #1251: Disable compiler optimization for CUDA 10.1 for distance prims
- PR #1260: Small bugfix for major conversion in input_utils
- PR #1276: Fix float64 prediction crash in test_random_forest

# cuML 0.9.0 (21 Aug 2019)

## New Features

- PR #894: Convert RF to treelite format
- PR #826: Jones transformation of params for ARIMA models timeSeries ml-prim
- PR #697: Silhouette Score metric ml-prim
- PR #674: KL Divergence metric ml-prim
- PR #787: homogeneity, completeness and v-measure metrics ml-prim
- PR #711: Mutual Information metric ml-prim
- PR #724: Entropy metric ml-prim
- PR #766: Expose score method based on inertia for KMeans
- PR #823: prims: cluster dispersion metric
- PR #816: Added inverse_transform() for LabelEncoder
- PR #789: prims: sampling without replacement
- PR #813: prims: Col major istance prim
- PR #635: Random Forest & Decision Tree Regression (Single-GPU)
- PR #819: Forest Inferencing Library (FIL)
- PR #829: C++: enable nvtx ranges
- PR #835: Holt-Winters algorithm
- PR #837: treelite for decision forest exchange format
- PR #871: Wrapper for FIL
- PR #870: make_blobs python function
- PR #881: wrappers for accuracy_score and adjusted_rand_score functions
- PR #840: Dask RF classification and regression
- PR #870: make_blobs python function
- PR #879: import of treelite models to FIL
- PR #892: General Gram matrices prim
- PR #883: Adding MNMG Kmeans
- PR #930: Dask RF
- PR #882: TSNE - T-Distributed Stochastic Neighbourhood Embedding
- PR #624: Internals API & Graph Based Dimensionality Reductions Callback
- PR #926: Wrapper for FIL
- PR #994: Adding MPI comm impl for testing / benchmarking MNMG CUDA
- PR #960: Enable using libcumlprims for MG algorithms/prims

## Improvements
- PR #822: build: build.sh update to club all make targets together
- PR #807: Added development conda yml files
- PR #840: Require cmake >= 3.14
- PR #832: Stateless Decision Tree and Random Forest API
- PR #857: Small modifications to comms for utilizing IB w/ Dask
- PR #851: Random forest Stateless API wrappers
- PR #865: High Performance RF
- PR #895: Pretty prints arguments!
- PR #920: Add an empty marker kernel for tracing purposes
- PR #915: syncStream added to cumlCommunicator
- PR #922: Random Forest support in FIL
- PR #911: Update headers to credit CannyLabs BH TSNE implementation
- PR #918: Streamline CUDA_REL environment variable
- PR #924: kmeans: updated APIs to be stateless, refactored code for mnmg support
- PR #950: global_bias support in FIL
- PR #773: Significant improvements to input checking of all classes and common input API for Python
- PR #957: Adding docs to RF & KMeans MNMG. Small fixes for release
- PR #965: Making dask-ml a hard dependency
- PR #976: Update api.rst for new 0.9 classes
- PR #973: Use cudaDeviceGetAttribute instead of relying on cudaDeviceProp object being passed
- PR #978: Update README for 0.9
- PR #1009: Fix references to notebooks-contrib
- PR #1015: Ability to control the number of internal streams in cumlHandle_impl via cumlHandle
- PR #1175: Add more modules to docs ToC

## Bug Fixes

- PR #923: Fix misshapen level/trend/season HoltWinters output
- PR #831: Update conda package dependencies to cudf 0.9
- PR #772: Add missing cython headers to SGD and CD
- PR #849: PCA no attribute trans_input_ transform bug fix
- PR #869: Removing incorrect information from KNN Docs
- PR #885: libclang installation fix for GPUCI
- PR #896: Fix typo in comms build instructions
- PR #921: Fix build scripts using incorrect cudf version
- PR #928: TSNE Stability Adjustments
- PR #934: Cache cudaDeviceProp in cumlHandle for perf reasons
- PR #932: Change default param value for RF classifier
- PR #949: Fix dtype conversion tests for unsupported cudf dtypes
- PR #908: Fix local build generated file ownerships
- PR #983: Change RF max_depth default to 16
- PR #987: Change default values for knn
- PR #988: Switch to exact tsne
- PR #991: Cleanup python code in cuml.dask.cluster
- PR #996: ucx_initialized being properly set in CommsContext
- PR #1007: Throws a well defined error when mutigpu is not enabled
- PR #1018: Hint location of nccl in build.sh for CI
- PR #1022: Using random_state to make K-Means MNMG tests deterministic
- PR #1034: Fix typos and formatting issues in RF docs
- PR #1052: Fix the rows_sample dtype to float

# cuML 0.8.0 (27 June 2019)

## New Features

- PR #652: Adjusted Rand Index metric ml-prim
- PR #679: Class label manipulation ml-prim
- PR #636: Rand Index metric ml-prim
- PR #515: Added Random Projection feature
- PR #504: Contingency matrix ml-prim
- PR #644: Add train_test_split utility for cuDF dataframes
- PR #612: Allow Cuda Array Interface, Numba inputs and input code refactor
- PR #641: C: Separate C-wrapper library build to generate libcuml.so
- PR #631: Add nvcategory based ordinal label encoder
- PR #681: Add MBSGDClassifier and MBSGDRegressor classes around SGD
- PR #705: Quasi Newton solver and LogisticRegression Python classes
- PR #670: Add test skipping functionality to build.sh
- PR #678: Random Forest Python class
- PR #684: prims: make_blobs primitive
- PR #673: prims: reduce cols by key primitive
- PR #812: Add cuML Communications API & consolidate Dask cuML

## Improvements

- PR #597: C++ cuML and ml-prims folder refactor
- PR #590: QN Recover from numeric errors
- PR #482: Introduce cumlHandle for pca and tsvd
- PR #573: Remove use of unnecessary cuDF column and series copies
- PR #601: Cython PEP8 cleanup and CI integration
- PR #596: Introduce cumlHandle for ols and ridge
- PR #579: Introduce cumlHandle for cd and sgd, and propagate C++ errors in cython level for cd and sgd
- PR #604: Adding cumlHandle to kNN, spectral methods, and UMAP
- PR #616: Enable clang-format for enforcing coding style
- PR #618: CI: Enable copyright header checks
- PR #622: Updated to use 0.8 dependencies
- PR #626: Added build.sh script, updated CI scripts and documentation
- PR #633: build: Auto-detection of GPU_ARCHS during cmake
- PR #650: Moving brute force kNN to prims. Creating stateless kNN API.
- PR #662: C++: Bulk clang-format updates
- PR #671: Added pickle pytests and correct pickling of Base class
- PR #675: atomicMin/Max(float, double) with integer atomics and bit flipping
- PR #677: build: 'deep-clean' to build.sh to clean faiss build as well
- PR #683: Use stateless c++ API in KNN so that it can be pickled properly
- PR #686: Use stateless c++ API in UMAP so that it can be pickled properly
- PR #695: prims: Refactor pairwise distance
- PR #707: Added stress test and updated documentation for RF
- PR #701: Added emacs temporary file patterns to .gitignore
- PR #606: C++: Added tests for host_buffer and improved device_buffer and host_buffer implementation
- PR #726: Updated RF docs and stress test
- PR #730: Update README and RF docs for 0.8
- PR #744: Random projections generating binomial on device. Fixing tests.
- PR #741: Update API docs for 0.8
- PR #754: Pickling of UMAP/KNN
- PR #753: Made PCA and TSVD picklable
- PR #746: LogisticRegression and QN API docstrings
- PR #820: Updating DEVELOPER GUIDE threading guidelines

## Bug Fixes
- PR #584: Added missing virtual destructor to deviceAllocator and hostAllocator
- PR #620: C++: Removed old unit-test files in ml-prims
- PR #627: C++: Fixed dbscan crash issue filed in 613
- PR #640: Remove setuptools from conda run dependency
- PR #646: Update link in contributing.md
- PR #649: Bug fix to LinAlg::reduce_rows_by_key prim filed in issue #648
- PR #666: fixes to gitutils.py to resolve both string decode and handling of uncommitted files
- PR #676: Fix template parameters in `bernoulli()` implementation.
- PR #685: Make CuPy optional to avoid nccl conda package conflicts
- PR #687: prims: updated tolerance for reduce_cols_by_key unit-tests
- PR #689: Removing extra prints from NearestNeighbors cython
- PR #718: Bug fix for DBSCAN and increasing batch size of sgd
- PR #719: Adding additional checks for dtype of the data
- PR #736: Bug fix for RF wrapper and .cu print function
- PR #547: Fixed issue if C++ compiler is specified via CXX during configure.
- PR #759: Configure Sphinx to render params correctly
- PR #762: Apply threshold to remove flakiness of UMAP tests.
- PR #768: Fixing memory bug from stateless refactor
- PR #782: Nearest neighbors checking properly whether memory should be freed
- PR #783: UMAP was using wrong size for knn computation
- PR #776: Hotfix for self.variables in RF
- PR #777: Fix numpy input bug
- PR #784: Fix jit of shuffle_idx python function
- PR #790: Fix rows_sample input type for RF
- PR #793: Fix for dtype conversion utility for numba arrays without cupy installed
- PR #806: Add a seed for sklearn model in RF test file
- PR #843: Rf quantile fix

# cuML 0.7.0 (10 May 2019)

## New Features

- PR #405: Quasi-Newton GLM Solvers
- PR #277: Add row- and column-wise weighted mean primitive
- PR #424: Add a grid-sync struct for inter-block synchronization
- PR #430: Add R-Squared Score to ml primitives
- PR #463: Add matrix gather to ml primitives
- PR #435: Expose cumlhandle in cython + developer guide
- PR #455: Remove default-stream arguement across ml-prims and cuML
- PR #375: cuml cpp shared library renamed to libcuml++.so
- PR #460: Random Forest & Decision Trees (Single-GPU, Classification)
- PR #491: Add doxygen build target for ml-prims
- PR #505: Add R-Squared Score to python interface
- PR #507: Add coordinate descent for lasso and elastic-net
- PR #511: Add a minmax ml-prim
- PR #516: Added Trustworthiness score feature
- PR #520: Add local build script to mimic gpuCI
- PR #503: Add column-wise matrix sort primitive
- PR #525: Add docs build script to cuML
- PR #528: Remove current KMeans and replace it with a new single GPU implementation built using ML primitives

## Improvements

- PR #481: Refactoring Quasi-Newton to use cumlHandle
- PR #467: Added validity check on cumlHandle_t
- PR #461: Rewrote permute and added column major version
- PR #440: README updates
- PR #295: Improve build-time and the interface e.g., enable bool-OutType, for distance()
- PR #390: Update docs version
- PR #272: Add stream parameters to cublas and cusolver wrapper functions
- PR #447: Added building and running mlprims tests to CI
- PR #445: Lower dbscan memory usage by computing adjacency matrix directly
- PR #431: Add support for fancy iterator input types to LinAlg::reduce_rows_by_key
- PR #394: Introducing cumlHandle API to dbscan and add example
- PR #500: Added CI check for black listed CUDA Runtime API calls
- PR #475: exposing cumlHandle for dbscan from python-side
- PR #395: Edited the CONTRIBUTING.md file
- PR #407: Test files to run stress, correctness and unit tests for cuml algos
- PR #512: generic copy method for copying buffers between device/host
- PR #533: Add cudatoolkit conda dependency
- PR #524: Use cmake find blas and find lapack to pass configure options to faiss
- PR #527: Added notes on UMAP differences from reference implementation
- PR #540: Use latest release version in update-version CI script
- PR #552: Re-enable assert in kmeans tests with xfail as needed
- PR #581: Add shared memory fast col major to row major function back with bound checks
- PR #592: More efficient matrix copy/reverse methods
- PR #721: Added pickle tests for DBSCAN and Random Projections

## Bug Fixes

- PR #334: Fixed segfault in `ML::cumlHandle_impl::destroyResources`
- PR #349: Developer guide clarifications for cumlHandle and cumlHandle_impl
- PR #398: Fix CI scripts to allow nightlies to be uploaded
- PR #399: Skip PCA tests to allow CI to run with driver 418
- PR #422: Issue in the PCA tests was solved and CI can run with driver 418
- PR #409: Add entry to gitmodules to ignore build artifacts
- PR #412: Fix for svdQR function in ml-prims
- PR #438: Code that depended on FAISS was building everytime.
- PR #358: Fixed an issue when switching streams on MLCommon::device_buffer and MLCommon::host_buffer
- PR #434: Fixing bug in CSR tests
- PR #443: Remove defaults channel from ci scripts
- PR #384: 64b index arithmetic updates to the kernels inside ml-prims
- PR #459: Fix for runtime library path of pip package
- PR #464: Fix for C++11 destructor warning in qn
- PR #466: Add support for column-major in LinAlg::*Norm methods
- PR #465: Fixing deadlock issue in GridSync due to consecutive sync calls
- PR #468: Fix dbscan example build failure
- PR #470: Fix resource leakage in Kalman filter python wrapper
- PR #473: Fix gather ml-prim test for change in rng uniform API
- PR #477: Fixes default stream initialization in cumlHandle
- PR #480: Replaced qn_fit() declaration with #include of file containing definition to fix linker error
- PR #495: Update cuDF and RMM versions in GPU ci test scripts
- PR #499: DEVELOPER_GUIDE.md: fixed links and clarified ML::detail::streamSyncer example
- PR #506: Re enable ml-prim tests in CI
- PR #508: Fix for an error with default argument in LinAlg::meanSquaredError
- PR #519: README.md Updates and adding BUILD.md back
- PR #526: Fix the issue of wrong results when fit and transform of PCA are called separately
- PR #531: Fixing missing arguments in updateDevice() for RF
- PR #543: Exposing dbscan batch size through cython API and fixing broken batching
- PR #551: Made use of ZLIB_LIBRARIES consistent between ml_test and ml_mg_test
- PR #557: Modified CI script to run cuML tests before building mlprims and removed lapack flag
- PR #578: Updated Readme.md to add lasso and elastic-net
- PR #580: Fixing cython garbage collection bug in KNN
- PR #577: Use find libz in prims cmake
- PR #594: fixed cuda-memcheck mean_center test failures


# cuML 0.6.1 (09 Apr 2019)

## Bug Fixes

- PR #462 Runtime library path fix for cuML pip package


# cuML 0.6.0 (22 Mar 2019)

## New Features

- PR #249: Single GPU Stochastic Gradient Descent for linear regression, logistic regression, and linear svm with L1, L2, and elastic-net penalties.
- PR #247: Added "proper" CUDA API to cuML
- PR #235: NearestNeighbors MG Support
- PR #261: UMAP Algorithm
- PR #290: NearestNeighbors numpy MG Support
- PR #303: Reusable spectral embedding / clustering
- PR #325: Initial support for single process multi-GPU OLS and tSVD
- PR #271: Initial support for hyperparameter optimization with dask for many models

## Improvements

- PR #144: Dockerfile update and docs for LinearRegression and Kalman Filter.
- PR #168: Add /ci/gpu/build.sh file to cuML
- PR #167: Integrating full-n-final ml-prims repo inside cuml
- PR #198: (ml-prims) Removal of *MG calls + fixed a bug in permute method
- PR #194: Added new ml-prims for supporting LASSO regression.
- PR #114: Building faiss C++ api into libcuml
- PR #64: Using FAISS C++ API in cuML and exposing bindings through cython
- PR #208: Issue ml-common-3: Math.h: swap thrust::for_each with binaryOp,unaryOp
- PR #224: Improve doc strings for readable rendering with readthedocs
- PR #209: Simplify README.md, move build instructions to BUILD.md
- PR #218: Fix RNG to use given seed and adjust RNG test tolerances.
- PR #225: Support for generating random integers
- PR #215: Refactored LinAlg::norm to Stats::rowNorm and added Stats::colNorm
- PR #234: Support for custom output type and passing index value to main_op in *Reduction kernels
- PR #230: Refactored the cuda_utils header
- PR #236: Refactored cuml python package structure to be more sklearn like
- PR #232: Added reduce_rows_by_key
- PR #246: Support for 2 vectors in the matrix vector operator
- PR #244: Fix for single GPU OLS and Ridge to support one column training data
- PR #271: Added get_params and set_params functions for linear and ridge regression
- PR #253: Fix for issue #250-reduce_rows_by_key failed memcheck for small nkeys
- PR #269: LinearRegression, Ridge Python docs update and cleaning
- PR #322: set_params updated
- PR #237: Update build instructions
- PR #275: Kmeans use of faster gpu_matrix
- PR #288: Add n_neighbors to NearestNeighbors constructor
- PR #302: Added FutureWarning for deprecation of current kmeans algorithm
- PR #312: Last minute cleanup before release
- PR #315: Documentation updating and enhancements
- PR #330: Added ignored argument to pca.fit_transform to map to sklearn's implemenation
- PR #342: Change default ABI to ON
- PR #572: Pulling DBSCAN components into reusable primitives


## Bug Fixes

- PR #193: Fix AttributeError in PCA and TSVD
- PR #211: Fixing inconsistent use of proper batch size calculation in DBSCAN
- PR #202: Adding back ability for users to define their own BLAS
- PR #201: Pass CMAKE CUDA path to faiss/configure script
- PR #200 Avoid using numpy via cimport in KNN
- PR #228: Bug fix: LinAlg::unaryOp with 0-length input
- PR #279: Removing faiss-gpu references in README
- PR #321: Fix release script typo
- PR #327: Update conda requirements for version 0.6 requirements
- PR #352: Correctly calculating numpy chunk sizing for kNN
- PR #345: Run python import as part of package build to trigger compilation
- PR #347: Lowering memory usage of kNN.
- PR #355: Fixing issues with very large numpy inputs to SPMG OLS and tSVD.
- PR #357: Removing FAISS requirement from README
- PR #362: Fix for matVecOp crashing on large input sizes
- PR #366: Index arithmetic issue fix with TxN_t class
- PR #376: Disabled kmeans tests since they are currently too sensitive (see #71)
- PR #380: Allow arbitrary data size on ingress for numba_utils.row_matrix
- PR #385: Fix for long import cuml time in containers and fix for setup_pip
- PR #630: Fixing a missing kneighbors in nearest neighbors python proxy

# cuML 0.5.1 (05 Feb 2019)

## Bug Fixes

- PR #189 Avoid using numpy via cimport to prevent ABI issues in Cython compilation


# cuML 0.5.0 (28 Jan 2019)

## New Features

- PR #66: OLS Linear Regression
- PR #44: Distance calculation ML primitives
- PR #69: Ridge (L2 Regularized) Linear Regression
- PR #103: Linear Kalman Filter
- PR #117: Pip install support
- PR #64: Device to device support from cuML device pointers into FAISS

## Improvements

- PR #56: Make OpenMP optional for building
- PR #67: Github issue templates
- PR #44: Refactored DBSCAN to use ML primitives
- PR #91: Pytest cleanup and sklearn toyset datasets based pytests for kmeans and dbscan
- PR #75: C++ example to use kmeans
- PR #117: Use cmake extension to find any zlib installed in system
- PR #94: Add cmake flag to set ABI compatibility
- PR #139: Move thirdparty submodules to root and add symlinks to new locations
- PR #151: Replace TravisCI testing and conda pkg builds with gpuCI
- PR #164: Add numba kernel for faster column to row major transform
- PR #114: Adding FAISS to cuml build

## Bug Fixes

- PR #48: CUDA 10 compilation warnings fix
- PR #51: Fixes to Dockerfile and docs for new build system
- PR #72: Fixes for GCC 7
- PR #96: Fix for kmeans stack overflow with high number of clusters
- PR #105: Fix for AttributeError in kmeans fit method
- PR #113: Removed old  glm python/cython files
- PR #118: Fix for AttributeError in kmeans predict method
- PR #125: Remove randomized solver option from PCA python bindings


# cuML 0.4.0 (05 Dec 2018)

## New Features

## Improvements

- PR #42: New build system: separation of libcuml.so and cuml python package
- PR #43: Added changelog.md

## Bug Fixes


# cuML 0.3.0 (30 Nov 2018)

## New Features

- PR #33: Added ability to call cuML algorithms using numpy arrays

## Improvements

- PR #24: Fix references of python package from cuML to cuml and start using versioneer for better versioning
- PR #40: Added support for refactored cuDF 0.3.0, updated Conda files
- PR #33: Major python test cleaning, all tests pass with cuDF 0.2.0 and 0.3.0. Preparation for new build system
- PR #34: Updated batch count calculation logic in DBSCAN
- PR #35: Beginning of DBSCAN refactor to use cuML mlprims and general improvements

## Bug Fixes

- PR #30: Fixed batch size bug in DBSCAN that caused crash. Also fixed various locations for potential integer overflows
- PR #28: Fix readthedocs build documentation
- PR #29: Fix pytests for cuml name change from cuML
- PR #33: Fixed memory bug that would cause segmentation faults due to numba releasing memory before it was used. Also fixed row major/column major bugs for different algorithms
- PR #36: Fix kmeans gtest to use device data
- PR #38: cuda\_free bug removed that caused google tests to sometimes pass and sometimes fail randomly
- PR #39: Updated cmake to correctly link with CUDA libraries, add CUDA runtime linking and include source files in compile target

# cuML 0.2.0 (02 Nov 2018)

## New Features

- PR #11: Kmeans algorithm added
- PR #7: FAISS KNN wrapper added
- PR #21: Added Conda install support

## Improvements

- PR #15: Added compatibility with cuDF (from prior pyGDF)
- PR #13: Added FAISS to Dockerfile
- PR #21: Added TravisCI build system for CI and Conda builds

## Bug Fixes

- PR #4: Fixed explained variance bug in TSVD
- PR #5: Notebook bug fixes and updated results


# cuML 0.1.0

Initial release including PCA, TSVD, DBSCAN, ml-prims and cython wrappers<|MERGE_RESOLUTION|>--- conflicted
+++ resolved
@@ -22,13 +22,10 @@
 - PR #2594: Confidence intervals for ARIMA forecasts
 - PR #2607: Add support for probability estimates in SVC
 - PR #2618: SVM class and sample weights
-<<<<<<< HEAD
 - PR #2270: Multi class MNMG RF
-=======
 - PR #2661: CUDA-11 support for single-gpu code
 - PR #2322: Sparse FIL forests with 8-byte nodes
 - PR #2675: Update conda recipes to support CUDA 11
->>>>>>> b5ed557e
 
 ## Improvements
 - PR #2336: Eliminate `rmm.device_array` usage
