--- conflicted
+++ resolved
@@ -44,14 +44,11 @@
 - PR #1812: C++: bench: UMAP benchmark cases added
 - PR #1795: Add capability to build CumlArray from bytearray/memoryview objects
 - PR #1816: Add ARIMA notebook
-<<<<<<< HEAD
 - PR #1827: Add HPO demo Notebook
-=======
 - PR #1825: `--nvtx` option in `build.sh`
 - PR #1837: Simplify cuML Array construction
 - PR #1848: Rely on subclassing for cuML Array serialization
 - PR #1788: Removing complexity bottleneck in S-ARIMA
->>>>>>> 8ee128cd
 
 ## Bug Fixes
 - PR #1833: Fix depth issue in shallow RF regression estimators
