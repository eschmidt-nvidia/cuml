--- conflicted
+++ resolved
@@ -14,11 +14,8 @@
 - PR #114: Building faiss C++ api into libcuml
 - PR #64: Using FAISS C++ API in cuML and exposing bindings through cython
 - PR #208: Issue ml-common-3: Math.h: swap thrust::for_each with binaryOp,unaryOp
-<<<<<<< HEAD
+- PR #225: Support for generating random integers
 - PR #215: Refactored LinAlg::norm to Stats::rowNorm and added Stats::colNorm
-=======
-- PR #225: Support for generating random integers
->>>>>>> 4be54ac5
 
 ## Bug Fixes
 
