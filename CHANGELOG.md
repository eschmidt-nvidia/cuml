# cuML 0.16.0 (Date TBD)

## New Features
<<<<<<< HEAD
- PR #2677: Ability to export RF trees as JSON
=======
- PR #2698: Distributed TF-IDF transformer
>>>>>>> 6d3cf855

## Improvements
- PR #2741: Use rapids build packages in conda environments
- PR #2735: Update seed to random_state in random forest and associated tests
- PR #2739: Use cusparse_wrappers.h from RAFT
- PR #2729: Replace `cupy.sparse` with `cupyx.scipy.sparse`
- PR #2749: Correct docs for python version used in cuml_dev conda environment
- PR #2762: Fix broken links and provide minor edits to docs
- PR #2723: Support and enable convert_dtype in estimator predict
- PR #2758: Match sklearn's default n_components behavior for PCA
- PR #2770: Fix doxygen version during cmake
- PR #2766: Update default RandomForestRegressor score function to use r2
- PR #2783: Add pytest that will fail when GPU IDs in Dask cluster are not unique
- PR #2785: Add in cuML-specific dev conda dependencies
- PR #2778: Add README for FIL

## Bug Fixes
- PR #2744: Supporting larger number of classes in KNeighborsClassifier
- PR #2769: Remove outdated doxygen options for 1.8.20
- PR #2787: Skip lightgbm test for version 3 and above temporarily

# cuML 0.15.0 (Date TBD)

## New Features
- PR #2581: Added model persistence via joblib in each section of estimator_intro.ipynb
- PR #2554: Hashing Vectorizer and general vectorizer improvements
- PR #2240: Making Dask models pickleable
- PR #2267: CountVectorizer estimator
- PR #2261: Exposing new FAISS metrics through Python API
- PR #2287: Single-GPU TfidfTransformer implementation
- PR #2289: QR SVD solver for MNMG PCA
- PR #2312: column-major support for make_blobs
- PR #2172: Initial support for auto-ARIMA
- PR #2394: Adding cosine & correlation distance for KNN
- PR #2392: PCA can accept sparse inputs, and sparse prim for computing covariance
- PR #2465: Support pandas 1.0+
- PR #2550: Single GPU Target Encoder
- PR #2519: Precision recall curve using cupy
- PR #2500: Replace UMAP functionality dependency on nvgraph with RAFT Spectral Clustering
- PR #2502: cuML Implementation of `sklearn.metrics.pairwise_distances`
- PR #2520: TfidfVectorizer estimator
- PR #2211: MNMG KNN Classifier & Regressor
- PR #2461: Add KNN Sparse Output Functionality
- PR #2615: Incremental PCA
- PR #2594: Confidence intervals for ARIMA forecasts
- PR #2607: Add support for probability estimates in SVC
- PR #2618: SVM class and sample weights
- PR #2635: Decorator to generate docstrings with autodetection of parameters
- PR #2270: Multi class MNMG RF
- PR #2661: CUDA-11 support for single-gpu code
- PR #2322: Sparse FIL forests with 8-byte nodes
- PR #2675: Update conda recipes to support CUDA 11

## Improvements
- PR #2336: Eliminate `rmm.device_array` usage
- PR #2262: Using fully shared PartDescriptor in MNMG decomposiition, linear models, and solvers
- PR #2310: Pinning ucx-py to 0.14 to make 0.15 CI pass
- PR #1945: enable clang tidy
- PR #2339: umap performance improvements
- PR #2308: Using fixture for Dask client to eliminate possiblity of not closing
- PR #2345: make C++ logger level definition to be the same as python layer
- PR #2329: Add short commit hash to conda package name
- PR #2362: Implement binary/multi-classification log loss with cupy
- PR #2363: Update threshold and make other changes for stress tests
- PR #2371: Updating MBSGD tests to use larger batches
- PR #2380: Pinning libcumlprims version to ease future updates
- PR #2405: Remove references to deprecated RMM headers.
- PR #2340: Import ARIMA in the root init file and fix the `test_fit_function` test
- PR #2408: Install meta packages for dependencies
- PR #2417: Move doc customization scripts to Jenkins
- PR #2427: Moving MNMG decomposition to cuml
- PR #2433: Add libcumlprims_mg to CMake
- PR #2420: Add and set convert_dtype default to True in estimator fit methods
- PR #2411: Refactor Mixin classes and use in classifier/regressor estimators
- PR #2442: fix setting RAFT_DIR from the RAFT_PATH env var
- PR #2469: Updating KNN c-api to document all arguments
- PR #2453: Add CumlArray to API doc
- PR #2440: Use Treelite Conda package
- PR #2403: Support for input and output type consistency in logistic regression predict_proba
- PR #2473: Add metrics.roc_auc_score to API docs. Additional readability and minor docs bug fixes
- PR #2468: Add `_n_features_in_` attribute to all single GPU estimators that implement fit
- PR #2489: Removing explicit FAISS build and adding dependency on libfaiss conda package
- PR #2480: Moving MNMG glm and solvers to cuml
- PR #2490: Moving MNMG KMeans to cuml
- PR #2483: Moving MNMG KNN to cuml
- PR #2492: Adding additional assertions to mnmg nearest neighbors pytests
- PR #2439: Update dask RF code to have print_detailed function
- PR #2431: Match output of classifier predict with target dtype
- PR #2237: Refactor RF cython code
- PR #2513: Fixing LGTM Analysis Issues
- PR #2099: Raise an error when float64 data is used with dask RF
- PR #2522: Renaming a few arguments in KNeighbors* to be more readable
- PR #2499: Provide access to `cuml.DBSCAN` core samples
- PR #2526: Removing PCA TSQR as a solver due to scalability issues
- PR #2536: Update conda upload versions for new supported CUDA/Python
- PR #2538: Remove Protobuf dependency
- PR #2553: Test pickle protocol 5 support
- PR #2570: Accepting single df or array input in train_test_split
- PR #2566: Remove deprecated cuDF from_gpu_matrix calls
- PR #2583: findpackage.cmake.in template for cmake dependencies
- PR #2577: Fully removing NVGraph dependency for CUDA 11 compatibility
- PR #2575: Speed up TfidfTransformer
- PR #2584: Removing dependency on sklearn's NotFittedError
- PR #2591: Generate benchmark datsets using `cuml.datasets`
- PR #2548: Fix limitation on number of rows usable with tSNE and refactor memory allocation
- PR #2589: including cuda-11 build fixes into raft
- PR #2599: Add Stratified train_test_split
- PR #2487: Set classes_ attribute during classifier fit
- PR #2605: Reduce memory usage in tSNE
- PR #2611: Adding building doxygen docs to gpu ci
- PR #2631: Enabling use of gtest conda package for build
- PR #2623: Fixing kmeans score() API to be compatible with Scikit-learn
- PR #2629: Add naive_bayes api docs
- PR #2643: 'dense' and 'sparse' values of `storage_type` for FIL
- PR #2691: Generic Base class attribute setter
- PR #2666: Update MBSGD documentation to mention that the model is experimental
- PR #2687: Update xgboost version to 1.2.0dev.rapidsai0.15
- PR #2684: CUDA 11 conda development environment yml and faiss patch
- PR #2648: Replace CNMeM with `rmm::mr::pool_memory_resource`.
- PR #2686: Improve SVM tests
- PR #2692: Changin LBFGS log level
- PR #2705: Add sum operator and base operator overloader functions to cumlarray
- PR #2701: Updating README + Adding ref to UMAP paper
- PR #2721: Update API docs
- PR #2730: Unpin cumlprims in conda recipes for release

## Bug Fixes
- PR #2369: Update RF code to fix set_params memory leak
- PR #2364: Fix for random projection
- PR #2373: Use Treelite Pip package in GPU testing
- PR #2376: Update documentation Links
- PR #2407: fixed batch count in DBScan for integer overflow case
- PR #2413: CumlArray and related methods updates to account for cuDF.Buffer contiguity update
- PR #2424: --singlegpu flag fix on build.sh script
- PR #2432: Using correct algo_name for UMAP in benchmark tests
- PR #2445: Restore access to coef_ property of Lasso
- PR #2441: Change p2p_enabled definition to work without ucx
- PR #2447: Drop `nvstrings`
- PR #2450: Update local build to use new gpuCI image
- PR #2454: Mark RF memleak test as XFAIL, because we can't detect memleak reliably
- PR #2455: Use correct field to store data type in `LabelEncoder.fit_transform`
- PR #2475: Fix typo in build.sh
- PR #2496: Fixing indentation for simulate_data in test_fil.py
- PR #2494: Set QN regularization strength consistent with scikit-learn
- PR #2486: Fix cupy input to kmeans init
- PR #2497: Changes to accomodate cuDF unsigned categorical changes
- PR #2209: Fix FIL benchmark for gpuarray-c input
- PR #2507: Import `treelite.sklearn`
- PR #2521: Fixing invalid smem calculation in KNeighborsCLassifier
- PR #2515: Increase tolerance for LogisticRegression test
- PR #2532: Updating doxygen in new MG headers
- PR #2521: Fixing invalid smem calculation in KNeighborsCLassifier
- PR #2515: Increase tolerance for LogisticRegression test
- PR #2545: Fix documentation of n_iter_without_progress in tSNE Python bindings
- PR #2543: Improve numerical stability of QN solver
- PR #2544: Fix Barnes-Hut tSNE not using specified post_learning_rate
- PR #2558: Disabled a long-running FIL test
- PR #2540: Update default value for n_epochs in UMAP to match documentation & sklearn API
- PR #2535: Fix issue with incorrect docker image being used in local build script
- PR #2542: Fix small memory leak in TSNE
- PR #2552: Fixed the length argument of updateDevice calls in RF test
- PR #2565: Fix cell allocation code to avoid loops in quad-tree. Prevent NaNs causing infinite descent
- PR #2563: Update scipy call for arima gradient test
- PR #2569: Fix for cuDF update
- PR #2508: Use keyword parameters in sklearn.datasets.make_* functions
- PR #2587: Attributes for estimators relying on solvers
- PR #2586: Fix SVC decision function data type
- PR #2573: Considering managed memory as device type on checking for KMeans
- PR #2574: Fixing include path in `tsvd_mg.pyx`
- PR #2506: Fix usage of CumlArray attributes on `cuml.common.base.Base`
- PR #2593: Fix inconsistency in train_test_split
- PR #2609: Fix small doxygen issues
- PR #2610: Remove cuDF tolist call
- PR #2613: Removing thresholds from kmeans score tests (SG+MG)
- PR #2616: Small test code fix for pandas dtype tests
- PR #2617: Fix floating point precision error in tSNE
- PR #2625: Update Estimator notebook to resolve errors
- PR #2634: singlegpu build option fixes
- PR #2641: [Breaking] Make `max_depth` in RF compatible with scikit-learn
- PR #2650: Make max_depth behave consistently for max_depth > 14
- PR #2651: AutoARIMA Python bug fix
- PR #2654: Fix for vectorizer concatenations
- PR #2655: Fix C++ RF predict function access of rows/samples array
- PR #2649: Cleanup sphinx doc warnings for 0.15
- PR #2668: Order conversion improvements to account for cupy behavior changes
- PR #2669: Revert PR 2655 Revert "Fixes C++ RF predict function"
- PR #2683: Fix incorrect "Bad CumlArray Use" error messages on test failures
- PR #2695: Fix debug build issue due to incorrect host/device method setup
- PR #2709: Fixing OneHotEncoder Overflow Error
- PR #2710: Fix SVC doc statement about predic_proba
- PR #2726: Return correct output type in QN
- PR #2711: Fix Dask RF failure intermittently
- PR #2718: Fix temp directory for py.test
- PR #2719: Set KNeighborsRegressor output dtype according to training target dtype
- PR #2720: Updates to outdated links
- PR #2722: Getting cuML covariance test passing w/ Cupy 7.8 & CUDA 11

# cuML 0.14.0 (03 Jun 2020)

## New Features
- PR #1994: Support for distributed OneHotEncoder
- PR #1892: One hot encoder implementation with cupy
- PR #1655: Adds python bindings for homogeneity score
- PR #1704: Adds python bindings for completeness score
- PR #1687: Adds python bindings for mutual info score
- PR #1980: prim: added a new write-only unary op prim
- PR #1867: C++: add logging interface support in cuML based spdlog
- PR #1902: Multi class inference in FIL C++ and importing multi-class forests from treelite
- PR #1906: UMAP MNMG
- PR #2067: python: wrap logging interface in cython
- PR #2083: Added dtype, order, and use_full_low_rank to MNMG `make_regression`
- PR #2074: SG and MNMG `make_classification`
- PR #2127: Added order to SG `make_blobs`, and switch from C++ to cupy based implementation
- PR #2057: Weighted k-means
- PR #2256: Add a `make_arima` generator
- PR #2245: ElasticNet, Lasso and Coordinate Descent MNMG
- PR #2242: Pandas input support with output as NumPy arrays by default
- PR #2551: Add cuML RF multiclass prediction using FIL from python
- PR #1728: Added notebook testing to gpuCI gpu build

## Improvements
- PR #1931: C++: enabled doxygen docs for all of the C++ codebase
- PR #1944: Support for dask_cudf.core.Series in _extract_partitions
- PR #1947: Cleaning up cmake
- PR #1927: Use Cython's `new_build_ext` (if available)
- PR #1946: Removed zlib dependency from cmake
- PR #1988: C++: cpp bench refactor
- PR #1873: Remove usage of nvstring and nvcat from LabelEncoder
- PR #1968: Update SVC SVR with cuML Array
- PR #1972: updates to our flow to use conda-forge's clang and clang-tools packages
- PR #1974: Reduce ARIMA testing time
- PR #1984: Enable Ninja build
- PR #1985: C++ UMAP parametrizable tests
- PR #2005: Adding missing algorithms to cuml benchmarks and notebook
- PR #2016: Add capability to setup.py and build.sh to fully clean all cython build files and artifacts
- PR #2044: A cuda-memcheck helper wrapper for devs
- PR #2018: Using `cuml.dask.part_utils.extract_partitions` and removing similar, duplicated code
- PR #2019: Enable doxygen build in our nightly doc build CI script
- PR #1996: Cythonize in parallel
- PR #2032: Reduce number of tests for MBSGD to improve CI running time
- PR #2031: Encapsulating UCX-py interactions in singleton
- PR #2029: Add C++ ARIMA log-likelihood benchmark
- PR #2085: Convert TSNE to use CumlArray
- PR #2051: Reduce the time required to run dask pca and dask tsvd tests
- PR #1981: Using CumlArray in kNN and DistributedDataHandler in dask kNN
- PR #2053: Introduce verbosity level in C++ layer instead of boolean `verbose` flag
- PR #2047: Make internal streams non-blocking w.r.t. NULL stream
- PR #2048: Random forest testing speedup
- PR #2058: Use CumlArray in Random Projection
- PR #2068: Updating knn class probabilities to use make_monotonic instead of binary search
- PR #2062: Adding random state to UMAP mnmg tests
- PR #2064: Speed-up K-Means test
- PR #2015: Renaming .h to .cuh in solver, dbscan and svm
- PR #2080: Improved import of sparse FIL forests from treelite
- PR #2090: Upgrade C++ build to C++14 standard
- PR #2089: CI: enabled cuda-memcheck on ml-prims unit-tests during nightly build
- PR #2128: Update Dask RF code to reduce the time required for GPU predict to run
- PR #2125: Build infrastructure to use RAFT
- PR #2131: Update Dask RF fit to use DistributedDataHandler
- PR #2055: Update the metrics notebook to use important cuML models
- PR #2095: Improved import of src_prims/utils.h, making it less ambiguous
- PR #2118: Updating SGD & mini-batch estimators to use CumlArray
- PR #2120: Speeding up dask RandomForest tests
- PR #1883: Use CumlArray in ARIMA
- PR #877: Adding definition of done criteria to wiki
- PR #2135: A few optimizations to UMAP fuzzy simplicial set
- PR #1914: Change the meaning of ARIMA's intercept to match the literature
- PR #2098: Renaming .h to .cuh in decision_tree, glm, pca
- PR #2150: Remove deprecated RMM calls in RMM allocator adapter
- PR #2146: Remove deprecated kalman filter
- PR #2151: Add pytest duration and pytest timeout
- PR #2156: Add Docker 19 support to local gpuci build
- PR #2178: Reduce duplicated code in RF
- PR #2124: Expand tutorial docs and sample notebook
- PR #2175: Allow CPU-only and dataset params for benchmark sweeps
- PR #2186: Refactor cython code to build OPG structs in common utils file
- PR #2180: Add fully single GPU singlegpu python build
- PR #2187: CMake improvements to manage conda environment dependencies
- PR #2185: Add has_sklearn function and use it in datasets/classification.
- PR #2193: Order-independent local shuffle in `cuml.dask.make_regression`
- PR #2204: Update python layer to use the logger interface
- PR #2184: Refoctor headers for holtwinters, rproj, tsvd, tsne, umap
- PR #2199: Remove unncessary notebooks
- PR #2195: Separating fit and transform calls in SG, MNMG PCA to save transform array memory consumption
- PR #2201: Re-enabling UMAP repro tests
- PR #2132: Add SVM C++ benchmarks
- PR #2196: Updates to benchmarks. Moving notebook
- PR #2208: Coordinate Descent, Lasso and ElasticNet CumlArray updates
- PR #2210: Updating KNN tests to evaluate multiple index partitions
- PR #2205: Use timeout to add 2 hour hard limit to dask tests
- PR #2212: Improve DBScan batch count / memory estimation
- PR #2213: Standardized include statements across all cpp source files, updated copyright on all modified files
- PR #2214: Remove utils folder and refactor to common folder
- PR #2220: Final refactoring of all src_prims header files following rules as specified in #1675
- PR #2225: input_to_cuml_array keep order option, test updates and cleanup
- PR #2244: Re-enable slow ARIMA tests as stress tests
- PR #2231: Using OPG structs from `cuml.common` in decomposition algorithms
- PR #2257: Update QN and LogisticRegression to use CumlArray
- PR #2259: Add CumlArray support to Naive Bayes
- PR #2252: Add benchmark for the Gram matrix prims
- PR #2263: Faster serialization for Treelite objects with RF
- PR #2264: Reduce build time for cuML by using make_blobs from libcuml++ interface
- PR #2269: Add docs targets to build.sh and fix python cuml.common docs
- PR #2271: Clarify doc for `_unique` default implementation in OneHotEncoder
- PR #2272: Add docs build.sh script to repository
- PR #2276: Ensure `CumlArray` provided `dtype` conforms
- PR #2281: Rely on cuDF's `Serializable` in `CumlArray`
- PR #2284: Reduce dataset size in SG RF notebook to reduce run time of sklearn
- PR #2285: Increase the threshold for elastic_net test in dask/test_coordinate_descent
- PR #2314: Update FIL default values, documentation and test
- PR #2316: 0.14 release docs additions and fixes
- PR #2320: Add prediction notes to RF docs
- PR #2323: Change verbose levels and parameter name to match Scikit-learn API
- PR #2324: Raise an error if n_bins > number of training samples in RF
- PR #2335: Throw a warning if treelite cannot be imported and `load_from_sklearn` is used

## Bug Fixes
- PR #1939: Fix syntax error in cuml.common.array
- PR #1941: Remove c++ cuda flag that was getting duplicated in CMake
- PR #1971: python: Correctly honor --singlegpu option and CUML_BUILD_PATH env variable
- PR #1969: Update libcumlprims to 0.14
- PR #1973: Add missing mg files for setup.py --singlegpu flag
- PR #1993: Set `umap_transform_reproducibility` tests to xfail
- PR #2004: Refactoring the arguments to `plant()` call
- PR #2017: Fixing memory issue in weak cc prim
- PR #2028: Skipping UMAP knn reproducibility tests until we figure out why its failing in CUDA 10.2
- PR #2024: Fixed cuda-memcheck errors with sample-without-replacement prim
- PR #1540: prims: support for custom math-type used for computation inside adjusted rand index prim
- PR #2077: dask-make blobs arguments to match sklearn
- PR #2059: Make all Scipy imports conditional
- PR #2078: Ignore negative cache indices in get_vecs
- PR #2084: Fixed cuda-memcheck errors with COO unit-tests
- PR #2087: Fixed cuda-memcheck errors with dispersion prim
- PR #2096: Fixed syntax error with nightly build command for memcheck unit-tests
- PR #2115: Fixed contingency matrix prim unit-tests for computing correct golden values
- PR #2107: Fix PCA transform
- PR #2109: input_to_cuml_array __cuda_array_interface__ bugfix
- PR #2117: cuDF __array__ exception small fixes
- PR #2139: CumlArray for adjusted_rand_score
- PR #2140: Returning self in fit model functions
- PR #2144: Remove GPU arch < 60 from CMake build
- PR #2153: Added missing namespaces to some Decision Tree files
- PR #2155: C++: fix doxygen build break
- PR #2161: Replacing depreciated bruteForceKnn
- PR #2162: Use stream in transpose prim
- PR #2165: Fit function test correction
- PR #2166: Fix handling of temp file in RF pickling
- PR #2176: C++: fix for adjusted rand index when input array is all zeros
- PR #2179: Fix clang tools version in libcuml recipe
- PR #2183: Fix RAFT in nightly package
- PR #2191: Fix placement of SVM parameter documentation and add examples
- PR #2212: Fix DBScan results (no propagation of labels through border points)
- PR #2215: Fix the printing of forest object
- PR #2217: Fix opg_utils naming to fix singlegpu build
- PR #2223: Fix bug in ARIMA C++ benchmark
- PR #2224: Temporary fix for CI until new Dask version is released
- PR #2228: Update to use __reduce_ex__ in CumlArray to override cudf.Buffer
- PR #2249: Fix bug in UMAP continuous target metrics
- PR #2258: Fix doxygen build break
- PR #2255: Set random_state for train_test_split function in dask RF
- PR #2275: Fix RF fit memory leak
- PR #2274: Fix parameter name verbose to verbosity in mnmg OneHotEncoder
- PR #2277: Updated cub repo path and branch name
- PR #2282: Fix memory leak in Dask RF concatenation
- PR #2301: Scaling KNN dask tests sample size with n GPUs
- PR #2293: Contiguity fixes for input_to_cuml_array and train_test_split
- PR #2295: Fix convert_to_dtype copy even with same dtype
- PR #2305: Fixed race condition in DBScan
- PR #2354: Fix broken links in README
- PR #2619: Explicitly skip raft test folder for pytest 6.0.0
- PR #2788: Set the minimum number of columns that can be sampled to 1 to fix 0 mem allocation error

# cuML 0.13.0 (31 Mar 2020)

## New Features
- PR #1777: Python bindings for entropy
- PR #1742: Mean squared error implementation with cupy
- PR #1817: Confusion matrix implementation with cupy (SNSG and MNMG)
- PR #1766: Mean absolute error implementation with cupy
- PR #1766: Mean squared log error implementation with cupy
- PR #1635: cuML Array shim and configurable output added to cluster methods
- PR #1586: Seasonal ARIMA
- PR #1683: cuml.dask make_regression
- PR #1689: Add framework for cuML Dask serializers
- PR #1709: Add `decision_function()` and `predict_proba()` for LogisticRegression
- PR #1714: Add `print_env.sh` file to gather important environment details
- PR #1750: LinearRegression CumlArray for configurable output
- PR #1814: ROC AUC score implementation with cupy
- PR #1767: Single GPU decomposition models configurable output
- PR #1646: Using FIL to predict in MNMG RF
- PR #1778: Make cuML Handle picklable
- PR #1738: cuml.dask refactor beginning and dask array input option for OLS, Ridge and KMeans
- PR #1874: Add predict_proba function to RF classifier
- PR #1815: Adding KNN parameter to UMAP
- PR #1978: Adding `predict_proba` function to dask RF

## Improvements
- PR #1644: Add `predict_proba()` for FIL binary classifier
- PR #1620: Pickling tests now automatically finds all model classes inheriting from cuml.Base
- PR #1637: Update to newer treelite version with XGBoost 1.0 compatibility
- PR #1632: Fix MBSGD models inheritance, they now inherits from cuml.Base
- PR #1628: Remove submodules from cuML
- PR #1755: Expose the build_treelite function for python
- PR #1649: Add the fil_sparse_format variable option to RF API
- PR #1647: storage_type=AUTO uses SPARSE for large models
- PR #1668: Update the warning statement thrown in RF when the seed is set but n_streams is not 1
- PR #1662: use of direct cusparse calls for coo2csr, instead of depending on nvgraph
- PR #1747: C++: dbscan performance improvements and cleanup
- PR #1697: Making trustworthiness batchable and using proper workspace
- PR #1721: Improving UMAP pytests
- PR #1717: Call `rmm_cupy_allocator` for CuPy allocations
- PR #1718: Import `using_allocator` from `cupy.cuda`
- PR #1723: Update RF Classifier to throw an exception for multi-class pickling
- PR #1726: Decorator to allocate CuPy arrays with RMM
- PR #1719: UMAP random seed reproducibility
- PR #1748: Test serializing `CumlArray` objects
- PR #1776: Refactoring pca/tsvd distributed
- PR #1762: Update CuPy requirement to 7
- PR #1768: C++: Different input and output types for add and subtract prims
- PR #1790: Add support for multiple seeding in k-means++
- PR #1805: Adding new Dask cuda serializers to naive bayes + a trivial perf update
- PR #1812: C++: bench: UMAP benchmark cases added
- PR #1795: Add capability to build CumlArray from bytearray/memoryview objects
- PR #1824: C++: improving the performance of UMAP algo
- PR #1816: Add ARIMA notebook
- PR #1856: Update docs for 0.13
- PR #1827: Add HPO demo Notebook
- PR #1825: `--nvtx` option in `build.sh`
- PR #1847: Update XGBoost version for CI
- PR #1837: Simplify cuML Array construction
- PR #1848: Rely on subclassing for cuML Array serialization
- PR #1866: Minimizing client memory pressure on Naive Bayes
- PR #1788: Removing complexity bottleneck in S-ARIMA
- PR #1873: Remove usage of nvstring and nvcat from LabelEncoder
- PR #1891: Additional improvements to naive bayes tree reduction

## Bug Fixes
- PR #1835 : Fix calling default RF Classification always
- PT #1904: replace cub sort
- PR #1833: Fix depth issue in shallow RF regression estimators
- PR #1770: Warn that KalmanFilter is deprecated
- PR #1775: Allow CumlArray to work with inputs that have no 'strides' in array interface
- PR #1594: Train-test split is now reproducible
- PR #1590: Fix destination directory structure for run-clang-format.py
- PR #1611: Fixing pickling errors for KNN classifier and regressor
- PR #1617: Fixing pickling issues for SVC and SVR
- PR #1634: Fix title in KNN docs
- PR #1627: Adding a check for multi-class data in RF classification
- PR #1654: Skip treelite patch if its already been applied
- PR #1661: Fix nvstring variable name
- PR #1673: Using struct for caching dlsym state in communicator
- PR #1659: TSNE - introduce 'convert_dtype' and refactor class attr 'Y' to 'embedding_'
- PR #1672: Solver 'svd' in Linear and Ridge Regressors when n_cols=1
- PR #1670: Lasso & ElasticNet - cuml Handle added
- PR #1671: Update for accessing cuDF Series pointer
- PR #1652: Support XGBoost 1.0+ models in FIL
- PR #1702: Fix LightGBM-FIL validation test
- PR #1701: test_score kmeans test passing with newer cupy version
- PR #1706: Remove multi-class bug from QuasiNewton
- PR #1699: Limit CuPy to <7.2 temporarily
- PR #1708: Correctly deallocate cuML handles in Cython
- PR #1730: Fixes to KF for test stability (mainly in CUDA 10.2)
- PR #1729: Fixing naive bayes UCX serialization problem in fit()
- PR #1749: bug fix rf classifier/regressor on seg fault in bench
- PR #1751: Updated RF documentation
- PR #1765: Update the checks for using RF GPU predict
- PR #1787: C++: unit-tests to check for RF accuracy. As well as a bug fix to improve RF accuracy
- PR #1793: Updated fil pyx to solve memory leakage issue
- PR #1810: Quickfix - chunkage in dask make_regression
- PR #1842: DistributedDataHandler not properly setting 'multiple'
- PR #1849: Critical fix in ARIMA initial estimate
- PR #1851: Fix for cuDF behavior change for multidimensional arrays
- PR #1852: Remove Thrust warnings
- PR #1868: Turning off IPC caching until it is fixed in UCX-py/UCX
- PR #1876: UMAP exponential decay parameters fix
- PR #1887: Fix hasattr for missing attributes on base models
- PR #1877: Remove resetting index in shuffling in train_test_split
- PR #1893: Updating UCX in comms to match current UCX-py
- PR #1888: Small train_test_split test fix
- PR #1899: Fix dask `extract_partitions()`, remove transformation as instance variable in PCA and TSVD and match sklearn APIs
- PR #1920: Temporarily raising threshold for UMAP reproducibility tests
- PR #1918: Create memleak fixture to skip memleak tests in CI for now
- PR #1926: Update batch matrix test margins
- PR #1925: Fix failing dask tests
- PR #1936: Update DaskRF regression test to xfail
- PR #1932: Isolating cause of make_blobs failure
- PR #1951: Dask Random forest regression CPU predict bug fix
- PR #1948: Adjust BatchedMargin margin and disable tests temporarily
- PR #1950: Fix UMAP test failure


# cuML 0.12.0 (04 Feb 2020)

## New Features
- PR #1483: prims: Fused L2 distance and nearest-neighbor prim
- PR #1494: bench: ml-prims benchmark
- PR #1514: bench: Fused L2 NN prim benchmark
- PR #1411: Cython side of MNMG OLS
- PR #1520: Cython side of MNMG Ridge Regression
- PR #1516: Suppor Vector Regression (epsilon-SVR)

## Improvements
- PR #1638: Update cuml/docs/README.md
- PR #1468: C++: updates to clang format flow to make it more usable among devs
- PR #1473: C++: lazy initialization of "costly" resources inside cumlHandle
- PR #1443: Added a new overloaded GEMM primitive
- PR #1489: Enabling deep trees using Gather tree builder
- PR #1463: Update FAISS submodule to 1.6.1
- PR #1488: Add codeowners
- PR #1432: Row-major (C-style) GPU arrays for benchmarks
- PR #1490: Use dask master instead of conda package for testing
- PR #1375: Naive Bayes & Distributed Naive Bayes
- PR #1377: Add GPU array support for FIL benchmarking
- PR #1493: kmeans: add tiling support for 1-NN computation and use fusedL2-1NN prim for L2 distance metric
- PR #1532: Update CuPy to >= 6.6 and allow 7.0
- PR #1528: Re-enabling KNN using dynamic library loading for UCX in communicator
- PR #1545: Add conda environment version updates to ci script
- PR #1541: Updates for libcudf++ Python refactor
- PR #1555: FIL-SKL, an SKLearn-based benchmark for FIL
- PR #1537: Improve pickling and scoring suppport for many models to support hyperopt
- PR #1551: Change custom kernel to cupy for col/row order transform
- PR #1533: C++: interface header file separation for SVM
- PR #1560: Helper function to allocate all new CuPy arrays with RMM memory management
- PR #1570: Relax nccl in conda recipes to >=2.4 (matching CI)
- PR #1578: Add missing function information to the cuML documenataion
- PR #1584: Add has_scipy utility function for runtime check
- PR #1583: API docs updates for 0.12
- PR #1591: Updated FIL documentation

## Bug Fixes
- PR #1470: Documentation: add make_regression, fix ARIMA section
- PR #1482: Updated the code to remove sklearn from the mbsgd stress test
- PR #1491: Update dev environments for 0.12
- PR #1512: Updating setup_cpu() in SpeedupComparisonRunner
- PR #1498: Add build.sh to code owners
- PR #1505: cmake: added correct dependencies for prims-bench build
- PR #1534: Removed TODO comment in create_ucp_listeners()
- PR #1548: Fixing umap extra unary op in knn graph
- PR #1547: Fixing MNMG kmeans score. Fixing UMAP pickling before fit(). Fixing UMAP test failures.
- PR #1557: Increasing threshold for kmeans score
- PR #1562: Increasing threshold even higher
- PR #1564: Fixed a typo in function cumlMPICommunicator_impl::syncStream
- PR #1569: Remove Scikit-learn exception and depedenncy in SVM
- PR #1575: Add missing dtype parameter in call to strides to order for CuPy 6.6 code path
- PR #1574: Updated the init file to include SVM
- PR #1589: Fixing the default value for RF and updating mnmg predict to accept cudf
- PR #1601: Fixed wrong datatype used in knn voting kernel

# cuML 0.11.0 (11 Dec 2019)

## New Features

- PR #1295: Cython side of MNMG PCA
- PR #1218: prims: histogram prim
- PR #1129: C++: Separate include folder for C++ API distribution
- PR #1282: OPG KNN MNMG Code (disabled for 0.11)
- PR #1242: Initial implementation of FIL sparse forests
- PR #1194: Initial ARIMA time-series modeling support.
- PR #1286: Importing treelite models as FIL sparse forests
- PR #1285: Fea minimum impurity decrease RF param
- PR #1301: Add make_regression to generate regression datasets
- PR #1322: RF pickling using treelite, protobuf and FIL
- PR #1332: Add option to cuml.dask make_blobs to produce dask array
- PR #1307: Add RF regression benchmark
- PR #1327: Update the code to build treelite with protobuf
- PR #1289: Add Python benchmarking support for FIL
- PR #1371: Cython side of MNMG tSVD
- PR #1386: Expose SVC decision function value

## Improvements
- PR #1170: Use git to clone subprojects instead of git submodules
- PR #1239: Updated the treelite version
- PR #1225: setup.py clone dependencies like cmake and correct include paths
- PR #1224: Refactored FIL to prepare for sparse trees
- PR #1249: Include libcuml.so C API in installed targets
- PR #1259: Conda dev environment updates and use libcumlprims current version in CI
- PR #1277: Change dependency order in cmake for better printing at compile time
- PR #1264: Add -s flag to GPU CI pytest for better error printing
- PR #1271: Updated the Ridge regression documentation
- PR #1283: Updated the cuMl docs to include MBSGD and adjusted_rand_score
- PR #1300: Lowercase parameter versions for FIL algorithms
- PR #1312: Update CuPy to version 6.5 and use conda-forge channel
- PR #1336: Import SciKit-Learn models into FIL
- PR #1314: Added options needed for ASVDb output (CUDA ver, etc.), added option
  to select algos
- PR #1335: Options to print available algorithms and datasets
  in the Python benchmark
- PR #1338: Remove BUILD_ABI references in CI scripts
- PR #1340: Updated unit tests to uses larger dataset
- PR #1351: Build treelite temporarily for GPU CI testing of FIL Scikit-learn
  model importing
- PR #1367: --test-split benchmark parameter for train-test split
- PR #1360: Improved tests for importing SciKit-Learn models into FIL
- PR #1368: Add --num-rows benchmark command line argument
- PR #1351: Build treelite temporarily for GPU CI testing of FIL Scikit-learn model importing
- PR #1366: Modify train_test_split to use CuPy and accept device arrays
- PR #1258: Documenting new MPI communicator for multi-node multi-GPU testing
- PR #1345: Removing deprecated should_downcast argument
- PR #1362: device_buffer in UMAP + Sparse prims
- PR #1376: AUTO value for FIL algorithm
- PR #1408: Updated pickle tests to delete the pre-pickled model to prevent pointer leakage
- PR #1357: Run benchmarks multiple times for CI
- PR #1382: ARIMA optimization: move functions to C++ side
- PR #1392: Updated RF code to reduce duplication of the code
- PR #1444: UCX listener running in its own isolated thread
- PR #1445: Improved performance of FIL sparse trees
- PR #1431: Updated API docs
- PR #1441: Remove unused CUDA conda labels
- PR #1439: Match sklearn 0.22 default n_estimators for RF and fix test errors
- PR #1461: Add kneighbors to API docs

## Bug Fixes
- PR #1281: Making rng.h threadsafe
- PR #1212: Fix cmake git cloning always running configure in subprojects
- PR #1261: Fix comms build errors due to cuml++ include folder changes
- PR #1267: Update build.sh for recent change of building comms in main CMakeLists
- PR #1278: Removed incorrect overloaded instance of eigJacobi
- PR #1302: Updates for numba 0.46
- PR #1313: Updated the RF tests to set the seed and n_streams
- PR #1319: Using machineName arg passed in instead of default for ASV reporting
- PR #1326: Fix illegal memory access in make_regression (bounds issue)
- PR #1330: Fix C++ unit test utils for better handling of differences near zero
- PR #1342: Fix to prevent memory leakage in Lasso and ElasticNet
- PR #1337: Fix k-means init from preset cluster centers
- PR #1354: Fix SVM gamma=scale implementation
- PR #1344: Change other solver based methods to create solver object in init
- PR #1373: Fixing a few small bugs in make_blobs and adding asserts to pytests
- PR #1361: Improve SMO error handling
- PR #1384: Lower expectations on batched matrix tests to prevent CI failures
- PR #1380: Fix memory leaks in ARIMA
- PR #1391: Lower expectations on batched matrix tests even more
- PR #1394: Warning added in svd for cuda version 10.1
- PR #1407: Resolved RF predict issues and updated RF docstring
- PR #1401: Patch for lbfgs solver for logistic regression with no l1 penalty
- PR #1416: train_test_split numba and rmm device_array output bugfix
- PR #1419: UMAP pickle tests are using wrong n_neighbors value for trustworthiness
- PR #1438: KNN Classifier to properly return Dataframe with Dataframe input
- PR #1425: Deprecate seed and use random_state similar to Scikit-learn in train_test_split
- PR #1458: Add joblib as an explicit requirement
- PR #1474: Defer knn mnmg to 0.12 nightly builds and disable ucx-py dependency

# cuML 0.10.0 (16 Oct 2019)

## New Features
- PR #1148: C++ benchmark tool for c++/CUDA code inside cuML
- PR #1071: Selective eigen solver of cuSolver
- PR #1073: Updating RF wrappers to use FIL for GPU accelerated prediction
- PR #1104: CUDA 10.1 support
- PR #1113: prims: new batched make-symmetric-matrix primitive
- PR #1112: prims: new batched-gemv primitive
- PR #855: Added benchmark tools
- PR #1149 Add YYMMDD to version tag for nightly conda packages
- PR #892: General Gram matrices prim
- PR #912: Support Vector Machine
- PR #1274: Updated the RF score function to use GPU predict

## Improvements
- PR #961: High Peformance RF; HIST algo
- PR #1028: Dockerfile updates after dir restructure. Conda env yaml to add statsmodels as a dependency
- PR #1047: Consistent OPG interface for kmeans, based on internal libcumlprims update
- PR #763: Add examples to train_test_split documentation
- PR #1093: Unified inference kernels for different FIL algorithms
- PR #1076: Paying off some UMAP / Spectral tech debt.
- PR #1086: Ensure RegressorMixin scorer uses device arrays
- PR #1110: Adding tests to use default values of parameters of the models
- PR #1108: input_to_host_array function in input_utils for input processing to host arrays
- PR #1114: K-means: Exposing useful params, removing unused params, proxying params in Dask
- PR #1138: Implementing ANY_RANK semantics on irecv
- PR #1142: prims: expose separate InType and OutType for unaryOp and binaryOp
- PR #1115: Moving dask_make_blobs to cuml.dask.datasets. Adding conversion to dask.DataFrame
- PR #1136: CUDA 10.1 CI updates
- PR #1135: K-means: add boundary cases for kmeans||, support finer control with convergence
- PR #1163: Some more correctness improvements. Better verbose printing
- PR #1165: Adding except + in all remaining cython
- PR #1186: Using LocalCUDACluster Pytest fixture
- PR #1173: Docs: Barnes Hut TSNE documentation
- PR #1176: Use new RMM API based on Cython
- PR #1219: Adding custom bench_func and verbose logging to cuml.benchmark
- PR #1247: Improved MNMG RF error checking

## Bug Fixes

- PR #1231: RF respect number of cuda streams from cuml handle
- PR #1230: Rf bugfix memleak in regression
- PR #1208: compile dbscan bug
- PR #1016: Use correct libcumlprims version in GPU CI
- PR #1040: Update version of numba in development conda yaml files
- PR #1043: Updates to accomodate cuDF python code reorganization
- PR #1044: Remove nvidia driver installation from ci/cpu/build.sh
- PR #991: Barnes Hut TSNE Memory Issue Fixes
- PR #1075: Pinning Dask version for consistent CI results
- PR #990: Barnes Hut TSNE Memory Issue Fixes
- PR #1066: Using proper set of workers to destroy nccl comms
- PR #1072: Remove pip requirements and setup
- PR #1074: Fix flake8 CI style check
- PR #1087: Accuracy improvement for sqrt/log in RF max_feature
- PR #1088: Change straggling numba python allocations to use RMM
- PR #1106: Pinning Distributed version to match Dask for consistent CI results
- PR #1116: TSNE CUDA 10.1 Bug Fixes
- PR #1132: DBSCAN Batching Bug Fix
- PR #1162: DASK RF random seed bug fix
- PR #1164: Fix check_dtype arg handling for input_to_dev_array
- PR #1171: SVM prediction bug fix
- PR #1177: Update dask and distributed to 2.5
- PR #1204: Fix SVM crash on Turing
- PR #1199: Replaced sprintf() with snprintf() in THROW()
- PR #1205: Update dask-cuda in yml envs
- PR #1211: Fixing Dask k-means transform bug and adding test
- PR #1236: Improve fix for SMO solvers potential crash on Turing
- PR #1251: Disable compiler optimization for CUDA 10.1 for distance prims
- PR #1260: Small bugfix for major conversion in input_utils
- PR #1276: Fix float64 prediction crash in test_random_forest

# cuML 0.9.0 (21 Aug 2019)

## New Features

- PR #894: Convert RF to treelite format
- PR #826: Jones transformation of params for ARIMA models timeSeries ml-prim
- PR #697: Silhouette Score metric ml-prim
- PR #674: KL Divergence metric ml-prim
- PR #787: homogeneity, completeness and v-measure metrics ml-prim
- PR #711: Mutual Information metric ml-prim
- PR #724: Entropy metric ml-prim
- PR #766: Expose score method based on inertia for KMeans
- PR #823: prims: cluster dispersion metric
- PR #816: Added inverse_transform() for LabelEncoder
- PR #789: prims: sampling without replacement
- PR #813: prims: Col major istance prim
- PR #635: Random Forest & Decision Tree Regression (Single-GPU)
- PR #819: Forest Inferencing Library (FIL)
- PR #829: C++: enable nvtx ranges
- PR #835: Holt-Winters algorithm
- PR #837: treelite for decision forest exchange format
- PR #871: Wrapper for FIL
- PR #870: make_blobs python function
- PR #881: wrappers for accuracy_score and adjusted_rand_score functions
- PR #840: Dask RF classification and regression
- PR #870: make_blobs python function
- PR #879: import of treelite models to FIL
- PR #892: General Gram matrices prim
- PR #883: Adding MNMG Kmeans
- PR #930: Dask RF
- PR #882: TSNE - T-Distributed Stochastic Neighbourhood Embedding
- PR #624: Internals API & Graph Based Dimensionality Reductions Callback
- PR #926: Wrapper for FIL
- PR #994: Adding MPI comm impl for testing / benchmarking MNMG CUDA
- PR #960: Enable using libcumlprims for MG algorithms/prims

## Improvements
- PR #822: build: build.sh update to club all make targets together
- PR #807: Added development conda yml files
- PR #840: Require cmake >= 3.14
- PR #832: Stateless Decision Tree and Random Forest API
- PR #857: Small modifications to comms for utilizing IB w/ Dask
- PR #851: Random forest Stateless API wrappers
- PR #865: High Performance RF
- PR #895: Pretty prints arguments!
- PR #920: Add an empty marker kernel for tracing purposes
- PR #915: syncStream added to cumlCommunicator
- PR #922: Random Forest support in FIL
- PR #911: Update headers to credit CannyLabs BH TSNE implementation
- PR #918: Streamline CUDA_REL environment variable
- PR #924: kmeans: updated APIs to be stateless, refactored code for mnmg support
- PR #950: global_bias support in FIL
- PR #773: Significant improvements to input checking of all classes and common input API for Python
- PR #957: Adding docs to RF & KMeans MNMG. Small fixes for release
- PR #965: Making dask-ml a hard dependency
- PR #976: Update api.rst for new 0.9 classes
- PR #973: Use cudaDeviceGetAttribute instead of relying on cudaDeviceProp object being passed
- PR #978: Update README for 0.9
- PR #1009: Fix references to notebooks-contrib
- PR #1015: Ability to control the number of internal streams in cumlHandle_impl via cumlHandle
- PR #1175: Add more modules to docs ToC

## Bug Fixes

- PR #923: Fix misshapen level/trend/season HoltWinters output
- PR #831: Update conda package dependencies to cudf 0.9
- PR #772: Add missing cython headers to SGD and CD
- PR #849: PCA no attribute trans_input_ transform bug fix
- PR #869: Removing incorrect information from KNN Docs
- PR #885: libclang installation fix for GPUCI
- PR #896: Fix typo in comms build instructions
- PR #921: Fix build scripts using incorrect cudf version
- PR #928: TSNE Stability Adjustments
- PR #934: Cache cudaDeviceProp in cumlHandle for perf reasons
- PR #932: Change default param value for RF classifier
- PR #949: Fix dtype conversion tests for unsupported cudf dtypes
- PR #908: Fix local build generated file ownerships
- PR #983: Change RF max_depth default to 16
- PR #987: Change default values for knn
- PR #988: Switch to exact tsne
- PR #991: Cleanup python code in cuml.dask.cluster
- PR #996: ucx_initialized being properly set in CommsContext
- PR #1007: Throws a well defined error when mutigpu is not enabled
- PR #1018: Hint location of nccl in build.sh for CI
- PR #1022: Using random_state to make K-Means MNMG tests deterministic
- PR #1034: Fix typos and formatting issues in RF docs
- PR #1052: Fix the rows_sample dtype to float

# cuML 0.8.0 (27 June 2019)

## New Features

- PR #652: Adjusted Rand Index metric ml-prim
- PR #679: Class label manipulation ml-prim
- PR #636: Rand Index metric ml-prim
- PR #515: Added Random Projection feature
- PR #504: Contingency matrix ml-prim
- PR #644: Add train_test_split utility for cuDF dataframes
- PR #612: Allow Cuda Array Interface, Numba inputs and input code refactor
- PR #641: C: Separate C-wrapper library build to generate libcuml.so
- PR #631: Add nvcategory based ordinal label encoder
- PR #681: Add MBSGDClassifier and MBSGDRegressor classes around SGD
- PR #705: Quasi Newton solver and LogisticRegression Python classes
- PR #670: Add test skipping functionality to build.sh
- PR #678: Random Forest Python class
- PR #684: prims: make_blobs primitive
- PR #673: prims: reduce cols by key primitive
- PR #812: Add cuML Communications API & consolidate Dask cuML

## Improvements

- PR #597: C++ cuML and ml-prims folder refactor
- PR #590: QN Recover from numeric errors
- PR #482: Introduce cumlHandle for pca and tsvd
- PR #573: Remove use of unnecessary cuDF column and series copies
- PR #601: Cython PEP8 cleanup and CI integration
- PR #596: Introduce cumlHandle for ols and ridge
- PR #579: Introduce cumlHandle for cd and sgd, and propagate C++ errors in cython level for cd and sgd
- PR #604: Adding cumlHandle to kNN, spectral methods, and UMAP
- PR #616: Enable clang-format for enforcing coding style
- PR #618: CI: Enable copyright header checks
- PR #622: Updated to use 0.8 dependencies
- PR #626: Added build.sh script, updated CI scripts and documentation
- PR #633: build: Auto-detection of GPU_ARCHS during cmake
- PR #650: Moving brute force kNN to prims. Creating stateless kNN API.
- PR #662: C++: Bulk clang-format updates
- PR #671: Added pickle pytests and correct pickling of Base class
- PR #675: atomicMin/Max(float, double) with integer atomics and bit flipping
- PR #677: build: 'deep-clean' to build.sh to clean faiss build as well
- PR #683: Use stateless c++ API in KNN so that it can be pickled properly
- PR #686: Use stateless c++ API in UMAP so that it can be pickled properly
- PR #695: prims: Refactor pairwise distance
- PR #707: Added stress test and updated documentation for RF
- PR #701: Added emacs temporary file patterns to .gitignore
- PR #606: C++: Added tests for host_buffer and improved device_buffer and host_buffer implementation
- PR #726: Updated RF docs and stress test
- PR #730: Update README and RF docs for 0.8
- PR #744: Random projections generating binomial on device. Fixing tests.
- PR #741: Update API docs for 0.8
- PR #754: Pickling of UMAP/KNN
- PR #753: Made PCA and TSVD picklable
- PR #746: LogisticRegression and QN API docstrings
- PR #820: Updating DEVELOPER GUIDE threading guidelines

## Bug Fixes
- PR #584: Added missing virtual destructor to deviceAllocator and hostAllocator
- PR #620: C++: Removed old unit-test files in ml-prims
- PR #627: C++: Fixed dbscan crash issue filed in 613
- PR #640: Remove setuptools from conda run dependency
- PR #646: Update link in contributing.md
- PR #649: Bug fix to LinAlg::reduce_rows_by_key prim filed in issue #648
- PR #666: fixes to gitutils.py to resolve both string decode and handling of uncommitted files
- PR #676: Fix template parameters in `bernoulli()` implementation.
- PR #685: Make CuPy optional to avoid nccl conda package conflicts
- PR #687: prims: updated tolerance for reduce_cols_by_key unit-tests
- PR #689: Removing extra prints from NearestNeighbors cython
- PR #718: Bug fix for DBSCAN and increasing batch size of sgd
- PR #719: Adding additional checks for dtype of the data
- PR #736: Bug fix for RF wrapper and .cu print function
- PR #547: Fixed issue if C++ compiler is specified via CXX during configure.
- PR #759: Configure Sphinx to render params correctly
- PR #762: Apply threshold to remove flakiness of UMAP tests.
- PR #768: Fixing memory bug from stateless refactor
- PR #782: Nearest neighbors checking properly whether memory should be freed
- PR #783: UMAP was using wrong size for knn computation
- PR #776: Hotfix for self.variables in RF
- PR #777: Fix numpy input bug
- PR #784: Fix jit of shuffle_idx python function
- PR #790: Fix rows_sample input type for RF
- PR #793: Fix for dtype conversion utility for numba arrays without cupy installed
- PR #806: Add a seed for sklearn model in RF test file
- PR #843: Rf quantile fix

# cuML 0.7.0 (10 May 2019)

## New Features

- PR #405: Quasi-Newton GLM Solvers
- PR #277: Add row- and column-wise weighted mean primitive
- PR #424: Add a grid-sync struct for inter-block synchronization
- PR #430: Add R-Squared Score to ml primitives
- PR #463: Add matrix gather to ml primitives
- PR #435: Expose cumlhandle in cython + developer guide
- PR #455: Remove default-stream arguement across ml-prims and cuML
- PR #375: cuml cpp shared library renamed to libcuml++.so
- PR #460: Random Forest & Decision Trees (Single-GPU, Classification)
- PR #491: Add doxygen build target for ml-prims
- PR #505: Add R-Squared Score to python interface
- PR #507: Add coordinate descent for lasso and elastic-net
- PR #511: Add a minmax ml-prim
- PR #516: Added Trustworthiness score feature
- PR #520: Add local build script to mimic gpuCI
- PR #503: Add column-wise matrix sort primitive
- PR #525: Add docs build script to cuML
- PR #528: Remove current KMeans and replace it with a new single GPU implementation built using ML primitives

## Improvements

- PR #481: Refactoring Quasi-Newton to use cumlHandle
- PR #467: Added validity check on cumlHandle_t
- PR #461: Rewrote permute and added column major version
- PR #440: README updates
- PR #295: Improve build-time and the interface e.g., enable bool-OutType, for distance()
- PR #390: Update docs version
- PR #272: Add stream parameters to cublas and cusolver wrapper functions
- PR #447: Added building and running mlprims tests to CI
- PR #445: Lower dbscan memory usage by computing adjacency matrix directly
- PR #431: Add support for fancy iterator input types to LinAlg::reduce_rows_by_key
- PR #394: Introducing cumlHandle API to dbscan and add example
- PR #500: Added CI check for black listed CUDA Runtime API calls
- PR #475: exposing cumlHandle for dbscan from python-side
- PR #395: Edited the CONTRIBUTING.md file
- PR #407: Test files to run stress, correctness and unit tests for cuml algos
- PR #512: generic copy method for copying buffers between device/host
- PR #533: Add cudatoolkit conda dependency
- PR #524: Use cmake find blas and find lapack to pass configure options to faiss
- PR #527: Added notes on UMAP differences from reference implementation
- PR #540: Use latest release version in update-version CI script
- PR #552: Re-enable assert in kmeans tests with xfail as needed
- PR #581: Add shared memory fast col major to row major function back with bound checks
- PR #592: More efficient matrix copy/reverse methods
- PR #721: Added pickle tests for DBSCAN and Random Projections

## Bug Fixes

- PR #334: Fixed segfault in `ML::cumlHandle_impl::destroyResources`
- PR #349: Developer guide clarifications for cumlHandle and cumlHandle_impl
- PR #398: Fix CI scripts to allow nightlies to be uploaded
- PR #399: Skip PCA tests to allow CI to run with driver 418
- PR #422: Issue in the PCA tests was solved and CI can run with driver 418
- PR #409: Add entry to gitmodules to ignore build artifacts
- PR #412: Fix for svdQR function in ml-prims
- PR #438: Code that depended on FAISS was building everytime.
- PR #358: Fixed an issue when switching streams on MLCommon::device_buffer and MLCommon::host_buffer
- PR #434: Fixing bug in CSR tests
- PR #443: Remove defaults channel from ci scripts
- PR #384: 64b index arithmetic updates to the kernels inside ml-prims
- PR #459: Fix for runtime library path of pip package
- PR #464: Fix for C++11 destructor warning in qn
- PR #466: Add support for column-major in LinAlg::*Norm methods
- PR #465: Fixing deadlock issue in GridSync due to consecutive sync calls
- PR #468: Fix dbscan example build failure
- PR #470: Fix resource leakage in Kalman filter python wrapper
- PR #473: Fix gather ml-prim test for change in rng uniform API
- PR #477: Fixes default stream initialization in cumlHandle
- PR #480: Replaced qn_fit() declaration with #include of file containing definition to fix linker error
- PR #495: Update cuDF and RMM versions in GPU ci test scripts
- PR #499: DEVELOPER_GUIDE.md: fixed links and clarified ML::detail::streamSyncer example
- PR #506: Re enable ml-prim tests in CI
- PR #508: Fix for an error with default argument in LinAlg::meanSquaredError
- PR #519: README.md Updates and adding BUILD.md back
- PR #526: Fix the issue of wrong results when fit and transform of PCA are called separately
- PR #531: Fixing missing arguments in updateDevice() for RF
- PR #543: Exposing dbscan batch size through cython API and fixing broken batching
- PR #551: Made use of ZLIB_LIBRARIES consistent between ml_test and ml_mg_test
- PR #557: Modified CI script to run cuML tests before building mlprims and removed lapack flag
- PR #578: Updated Readme.md to add lasso and elastic-net
- PR #580: Fixing cython garbage collection bug in KNN
- PR #577: Use find libz in prims cmake
- PR #594: fixed cuda-memcheck mean_center test failures


# cuML 0.6.1 (09 Apr 2019)

## Bug Fixes

- PR #462 Runtime library path fix for cuML pip package


# cuML 0.6.0 (22 Mar 2019)

## New Features

- PR #249: Single GPU Stochastic Gradient Descent for linear regression, logistic regression, and linear svm with L1, L2, and elastic-net penalties.
- PR #247: Added "proper" CUDA API to cuML
- PR #235: NearestNeighbors MG Support
- PR #261: UMAP Algorithm
- PR #290: NearestNeighbors numpy MG Support
- PR #303: Reusable spectral embedding / clustering
- PR #325: Initial support for single process multi-GPU OLS and tSVD
- PR #271: Initial support for hyperparameter optimization with dask for many models

## Improvements

- PR #144: Dockerfile update and docs for LinearRegression and Kalman Filter.
- PR #168: Add /ci/gpu/build.sh file to cuML
- PR #167: Integrating full-n-final ml-prims repo inside cuml
- PR #198: (ml-prims) Removal of *MG calls + fixed a bug in permute method
- PR #194: Added new ml-prims for supporting LASSO regression.
- PR #114: Building faiss C++ api into libcuml
- PR #64: Using FAISS C++ API in cuML and exposing bindings through cython
- PR #208: Issue ml-common-3: Math.h: swap thrust::for_each with binaryOp,unaryOp
- PR #224: Improve doc strings for readable rendering with readthedocs
- PR #209: Simplify README.md, move build instructions to BUILD.md
- PR #218: Fix RNG to use given seed and adjust RNG test tolerances.
- PR #225: Support for generating random integers
- PR #215: Refactored LinAlg::norm to Stats::rowNorm and added Stats::colNorm
- PR #234: Support for custom output type and passing index value to main_op in *Reduction kernels
- PR #230: Refactored the cuda_utils header
- PR #236: Refactored cuml python package structure to be more sklearn like
- PR #232: Added reduce_rows_by_key
- PR #246: Support for 2 vectors in the matrix vector operator
- PR #244: Fix for single GPU OLS and Ridge to support one column training data
- PR #271: Added get_params and set_params functions for linear and ridge regression
- PR #253: Fix for issue #250-reduce_rows_by_key failed memcheck for small nkeys
- PR #269: LinearRegression, Ridge Python docs update and cleaning
- PR #322: set_params updated
- PR #237: Update build instructions
- PR #275: Kmeans use of faster gpu_matrix
- PR #288: Add n_neighbors to NearestNeighbors constructor
- PR #302: Added FutureWarning for deprecation of current kmeans algorithm
- PR #312: Last minute cleanup before release
- PR #315: Documentation updating and enhancements
- PR #330: Added ignored argument to pca.fit_transform to map to sklearn's implemenation
- PR #342: Change default ABI to ON
- PR #572: Pulling DBSCAN components into reusable primitives


## Bug Fixes

- PR #193: Fix AttributeError in PCA and TSVD
- PR #211: Fixing inconsistent use of proper batch size calculation in DBSCAN
- PR #202: Adding back ability for users to define their own BLAS
- PR #201: Pass CMAKE CUDA path to faiss/configure script
- PR #200 Avoid using numpy via cimport in KNN
- PR #228: Bug fix: LinAlg::unaryOp with 0-length input
- PR #279: Removing faiss-gpu references in README
- PR #321: Fix release script typo
- PR #327: Update conda requirements for version 0.6 requirements
- PR #352: Correctly calculating numpy chunk sizing for kNN
- PR #345: Run python import as part of package build to trigger compilation
- PR #347: Lowering memory usage of kNN.
- PR #355: Fixing issues with very large numpy inputs to SPMG OLS and tSVD.
- PR #357: Removing FAISS requirement from README
- PR #362: Fix for matVecOp crashing on large input sizes
- PR #366: Index arithmetic issue fix with TxN_t class
- PR #376: Disabled kmeans tests since they are currently too sensitive (see #71)
- PR #380: Allow arbitrary data size on ingress for numba_utils.row_matrix
- PR #385: Fix for long import cuml time in containers and fix for setup_pip
- PR #630: Fixing a missing kneighbors in nearest neighbors python proxy

# cuML 0.5.1 (05 Feb 2019)

## Bug Fixes

- PR #189 Avoid using numpy via cimport to prevent ABI issues in Cython compilation


# cuML 0.5.0 (28 Jan 2019)

## New Features

- PR #66: OLS Linear Regression
- PR #44: Distance calculation ML primitives
- PR #69: Ridge (L2 Regularized) Linear Regression
- PR #103: Linear Kalman Filter
- PR #117: Pip install support
- PR #64: Device to device support from cuML device pointers into FAISS

## Improvements

- PR #56: Make OpenMP optional for building
- PR #67: Github issue templates
- PR #44: Refactored DBSCAN to use ML primitives
- PR #91: Pytest cleanup and sklearn toyset datasets based pytests for kmeans and dbscan
- PR #75: C++ example to use kmeans
- PR #117: Use cmake extension to find any zlib installed in system
- PR #94: Add cmake flag to set ABI compatibility
- PR #139: Move thirdparty submodules to root and add symlinks to new locations
- PR #151: Replace TravisCI testing and conda pkg builds with gpuCI
- PR #164: Add numba kernel for faster column to row major transform
- PR #114: Adding FAISS to cuml build

## Bug Fixes

- PR #48: CUDA 10 compilation warnings fix
- PR #51: Fixes to Dockerfile and docs for new build system
- PR #72: Fixes for GCC 7
- PR #96: Fix for kmeans stack overflow with high number of clusters
- PR #105: Fix for AttributeError in kmeans fit method
- PR #113: Removed old  glm python/cython files
- PR #118: Fix for AttributeError in kmeans predict method
- PR #125: Remove randomized solver option from PCA python bindings


# cuML 0.4.0 (05 Dec 2018)

## New Features

## Improvements

- PR #42: New build system: separation of libcuml.so and cuml python package
- PR #43: Added changelog.md

## Bug Fixes


# cuML 0.3.0 (30 Nov 2018)

## New Features

- PR #33: Added ability to call cuML algorithms using numpy arrays

## Improvements

- PR #24: Fix references of python package from cuML to cuml and start using versioneer for better versioning
- PR #40: Added support for refactored cuDF 0.3.0, updated Conda files
- PR #33: Major python test cleaning, all tests pass with cuDF 0.2.0 and 0.3.0. Preparation for new build system
- PR #34: Updated batch count calculation logic in DBSCAN
- PR #35: Beginning of DBSCAN refactor to use cuML mlprims and general improvements

## Bug Fixes

- PR #30: Fixed batch size bug in DBSCAN that caused crash. Also fixed various locations for potential integer overflows
- PR #28: Fix readthedocs build documentation
- PR #29: Fix pytests for cuml name change from cuML
- PR #33: Fixed memory bug that would cause segmentation faults due to numba releasing memory before it was used. Also fixed row major/column major bugs for different algorithms
- PR #36: Fix kmeans gtest to use device data
- PR #38: cuda\_free bug removed that caused google tests to sometimes pass and sometimes fail randomly
- PR #39: Updated cmake to correctly link with CUDA libraries, add CUDA runtime linking and include source files in compile target

# cuML 0.2.0 (02 Nov 2018)

## New Features

- PR #11: Kmeans algorithm added
- PR #7: FAISS KNN wrapper added
- PR #21: Added Conda install support

## Improvements

- PR #15: Added compatibility with cuDF (from prior pyGDF)
- PR #13: Added FAISS to Dockerfile
- PR #21: Added TravisCI build system for CI and Conda builds

## Bug Fixes

- PR #4: Fixed explained variance bug in TSVD
- PR #5: Notebook bug fixes and updated results


# cuML 0.1.0

Initial release including PCA, TSVD, DBSCAN, ml-prims and cython wrappers<|MERGE_RESOLUTION|>--- conflicted
+++ resolved
@@ -1,11 +1,8 @@
 # cuML 0.16.0 (Date TBD)
 
 ## New Features
-<<<<<<< HEAD
 - PR #2677: Ability to export RF trees as JSON
-=======
 - PR #2698: Distributed TF-IDF transformer
->>>>>>> 6d3cf855
 
 ## Improvements
 - PR #2741: Use rapids build packages in conda environments
