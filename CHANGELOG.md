# cuML 0.14.0 (Date TBD)

## New Features
- PR #1655: Adds python bindings for homogeneity score
- PR #1704: Adds python bindings for completeness score
- PR #1687: Adds python bindings for mutual info score
- PR #1980: prim: added a new write-only unary op prim
- PR #1867: C++: add logging interface support in cuML based spdlog
- PR #1902: Multi class inference in FIL C++ and importing multi-class forests from treelite
- PR #1906: UMAP MNMG
- PR #2067: python: wrap logging interface in cython
- PR #2083: Added dtype, order, and use_full_low_rank to MNMG `make_regression`
- PR #2074: SG and MNMG `make_classification`
<<<<<<< HEAD
- PR #2267: CountVectorizer estimator
=======
- PR #2127: Added order to SG `make_blobs`, and switch from C++ to cupy based implementation
- PR #2057: Weighted k-means
- PR #2245: ElasticNet, Lasso and Coordinate Descent MNMG
- PR #2242: Pandas input support with output as NumPy arrays by default
>>>>>>> c309ad05

## Improvements
- PR #1931: C++: enabled doxygen docs for all of the C++ codebase
- PR #1944: Support for dask_cudf.core.Series in _extract_partitions
- PR #1947: Cleaning up cmake
- PR #1927: Use Cython's `new_build_ext` (if available)
- PR #1946: Removed zlib dependency from cmake
- PR #1988: C++: cpp bench refactor
- PR #1873: Remove usage of nvstring and nvcat from LabelEncoder
- PR #1968: Update SVC SVR with cuML Array
- PR #1972: updates to our flow to use conda-forge's clang and clang-tools packages
- PR #1974: Reduce ARIMA testing time
- PR #1984: Enable Ninja build
- PR #1985: C++ UMAP parametrizable tests
- PR #2005: Adding missing algorithms to cuml benchmarks and notebook
- PR #2016: Add capability to setup.py and build.sh to fully clean all cython build files and artifacts
- PR #2044: A cuda-memcheck helper wrapper for devs
- PR #2018: Using `cuml.dask.part_utils.extract_partitions` and removing similar, duplicated code
- PR #2019: Enable doxygen build in our nightly doc build CI script
- PR #1996: Cythonize in parallel
- PR #2032: Reduce number of tests for MBSGD to improve CI running time
- PR #2031: Encapsulating UCX-py interactions in singleton
- PR #2029: Add C++ ARIMA log-likelihood benchmark
- PR #2085: Convert TSNE to use CumlArray
- PR #2051: Reduce the time required to run dask pca and dask tsvd tests
- PR #1981: Using CumlArray in kNN and DistributedDataHandler in dask kNN
- PR #2053: Introduce verbosity level in C++ layer instead of boolean `verbose` flag
- PR #2047: Make internal streams non-blocking w.r.t. NULL stream
- PR #2048: Random forest testing speedup
- PR #2058: Use CumlArray in Random Projection
- PR #2068: Updating knn class probabilities to use make_monotonic instead of binary search
- PR #2062: Adding random state to UMAP mnmg tests
- PR #2064: Speed-up K-Means test
- PR #2015: Renaming .h to .cuh in solver, dbscan and svm
- PR #2080: Improved import of sparse FIL forests from treelite
- PR #2090: Upgrade C++ build to C++14 standard
- PR #2089: CI: enabled cuda-memcheck on ml-prims unit-tests during nightly build
- PR #2128: Update Dask RF code to reduce the time required for GPU predict to run
- PR #2125: Build infrastructure to use RAFT
- PR #2131: Update Dask RF fit to use DistributedDataHandler
- PR #2055: Update the metrics notebook to use important cuML models
- PR #2095: Improved import of src_prims/utils.h, making it less ambiguous
- PR #2118: Updating SGD & mini-batch estimators to use CumlArray
- PR #2120: Speeding up dask RandomForest tests
- PR #1883: Use CumlArray in ARIMA
- PR #877: Adding definition of done criteria to wiki
- PR #2135: A few optimizations to UMAP fuzzy simplicial set
- PR #1914: Change the meaning of ARIMA's intercept to match the literature
- PR #2098: Renaming .h to .cuh in decision_tree, glm, pca
- PR #2150: Remove deprecated RMM calls in RMM allocator adapter
- PR #2146: Remove deprecated kalman filter
- PR #2151: Add pytest duration and pytest timeout
- PR #2156: Add Docker 19 support to local gpuci build
- PR #2178: Reduce duplicated code in RF
- PR #2124: Expand tutorial docs and sample notebook
- PR #2175: Allow CPU-only and dataset params for benchmark sweeps
- PR #2186: Refactor cython code to build OPG structs in common utils file
- PR #2180: Add fully single GPU singlegpu python build
- PR #2187: CMake improvements to manage conda environment dependencies
- PR #2185: Add has_sklearn function and use it in datasets/classification.
- PR #2193: Order-independent local shuffle in `cuml.dask.make_regression`
- PR #2204: Update python layer to use the logger interface
- PR #2184: Refoctor headers for holtwinters, rproj, tsvd, tsne, umap
- PR #2199: Remove unncessary notebooks
- PR #2195: Separating fit and transform calls in SG, MNMG PCA to save transform array memory consumption
- PR #2201: Re-enabling UMAP repro tests
- PR #2132: Add SVM C++ benchmarks
- PR #2196: Updates to benchmarks. Moving notebook
- PR #2208: Coordinate Descent, Lasso and ElasticNet CumlArray updates
- PR #2210: Updating KNN tests to evaluate multiple index partitions
- PR #2205: Use timeout to add 2 hour hard limit to dask tests
- PR #2212: Improve DBScan batch count / memory estimation
- PR #2214: Remove utils folder and refactor to common folder
- PR #2220: Final refactoring of all src_prims header files following rules as specified in #1675
- PR #2225: input_to_cuml_array keep order option, test updates and cleanup
- PR #2244: Re-enable slow ARIMA tests as stress tests
- PR #2231: Using OPG structs from `cuml.common` in decomposition algorithms
- PR #2259: Add CumlArray support to Naive Bayes
- PR #2252: Add benchmark for the Gram matrix prims

## Bug Fixes
- PR #1939: Fix syntax error in cuml.common.array
- PR #1941: Remove c++ cuda flag that was getting duplicated in CMake
- PR #1971: python: Correctly honor --singlegpu option and CUML_BUILD_PATH env variable
- PR #1969: Update libcumlprims to 0.14
- PR #1973: Add missing mg files for setup.py --singlegpu flag
- PR #1993: Set `umap_transform_reproducibility` tests to xfail
- PR #2004: Refactoring the arguments to `plant()` call
- PR #2017: Fixing memory issue in weak cc prim
- PR #2028: Skipping UMAP knn reproducibility tests until we figure out why its failing in CUDA 10.2
- PR #2024: Fixed cuda-memcheck errors with sample-without-replacement prim
- PR #1540: prims: support for custom math-type used for computation inside adjusted rand index prim
- PR #2077: dask-make blobs arguments to match sklearn
- PR #2059: Make all Scipy imports conditional
- PR #2078: Ignore negative cache indices in get_vecs
- PR #2084: Fixed cuda-memcheck errors with COO unit-tests
- PR #2087: Fixed cuda-memcheck errors with dispersion prim
- PR #2096: Fixed syntax error with nightly build command for memcheck unit-tests
- PR #2115: Fixed contingency matrix prim unit-tests for computing correct golden values
- PR #2107: Fix PCA transform
- PR #2109: input_to_cuml_array __cuda_array_interface__ bugfix
- PR #2117: cuDF __array__ exception small fixes
- PR #2139: CumlArray for adjusted_rand_score
- PR #2140: Returning self in fit model functions
- PR #2144: Remove GPU arch < 60 from CMake build
- PR #2153: Added missing namespaces to some Decision Tree files
- PR #2155: C++: fix doxygen build break
- PR #2161: Replacing depreciated bruteForceKnn
- PR #2162: Use stream in transpose prim
- PR #2165: Fit function test correction
- PR #2166: Fix handling of temp file in RF pickling
- PR #2176: C++: fix for adjusted rand index when input array is all zeros
- PR #2179: Fix clang tools version in libcuml recipe
- PR #2183: Fix RAFT in nightly package
- PR #2191: Fix placement of SVM parameter documentation and add examples
- PR #2212: Fix DBScan results (no propagation of labels through border points)
- PR #2217: Fix opg_utils naming to fix singlegpu build
- PR #2223: Fix bug in ARIMA C++ benchmark
- PR #2224: Temporary fix for CI until new Dask version is released
- PR #2228: Update to use __reduce_ex__ in CumlArray to override cudf.Buffer
- PR #2249: Fix bug in UMAP continuous target metrics
- PR #2258: Fix doxygen build break
- PR #2255: Set random_state for train_test_split function in dask RF

# cuML 0.13.0 (Date TBD)

## New Features
- PR #1777: Python bindings for entropy
- PR #1742: Mean squared error implementation with cupy
- PR #1817: Confusion matrix implementation with cupy (SNSG and MNMG)
- PR #1766: Mean absolute error implementation with cupy
- PR #1766: Mean squared log error implementation with cupy
- PR #1635: cuML Array shim and configurable output added to cluster methods
- PR #1892: One hot encoder implementation with cupy
- PR #1586: Seasonal ARIMA
- PR #1683: cuml.dask make_regression
- PR #1689: Add framework for cuML Dask serializers
- PR #1709: Add `decision_function()` and `predict_proba()` for LogisticRegression
- PR #1714: Add `print_env.sh` file to gather important environment details
- PR #1750: LinearRegression CumlArray for configurable output
- PR #1814: ROC AUC score implementation with cupy
- PR #1767: Single GPU decomposition models configurable output
- PR #1646: Using FIL to predict in MNMG RF
- PR #1778: Make cuML Handle picklable
- PR #1738: cuml.dask refactor beginning and dask array input option for OLS, Ridge and KMeans
- PR #1874: Add predict_proba function to RF classifier
- PR #1815: Adding KNN parameter to UMAP
- PR #1978: Adding `predict_proba` function to dask RF

## Improvements
- PR #1644: Add `predict_proba()` for FIL binary classifier
- PR #1620: Pickling tests now automatically finds all model classes inheriting from cuml.Base
- PR #1637: Update to newer treelite version with XGBoost 1.0 compatibility
- PR #1632: Fix MBSGD models inheritance, they now inherits from cuml.Base
- PR #1628: Remove submodules from cuML
- PR #1755: Expose the build_treelite function for python
- PR #1649: Add the fil_sparse_format variable option to RF API
- PR #1647: storage_type=AUTO uses SPARSE for large models
- PR #1668: Update the warning statement thrown in RF when the seed is set but n_streams is not 1
- PR #1662: use of direct cusparse calls for coo2csr, instead of depending on nvgraph
- PR #1747: C++: dbscan performance improvements and cleanup
- PR #1697: Making trustworthiness batchable and using proper workspace
- PR #1721: Improving UMAP pytests
- PR #1717: Call `rmm_cupy_allocator` for CuPy allocations
- PR #1718: Import `using_allocator` from `cupy.cuda`
- PR #1723: Update RF Classifier to throw an exception for multi-class pickling
- PR #1726: Decorator to allocate CuPy arrays with RMM
- PR #1719: UMAP random seed reproducibility
- PR #1748: Test serializing `CumlArray` objects
- PR #1776: Refactoring pca/tsvd distributed
- PR #1762: Update CuPy requirement to 7
- PR #1768: C++: Different input and output types for add and subtract prims
- PR #1790: Add support for multiple seeding in k-means++
- PR #1805: Adding new Dask cuda serializers to naive bayes + a trivial perf update
- PR #1812: C++: bench: UMAP benchmark cases added
- PR #1795: Add capability to build CumlArray from bytearray/memoryview objects
- PR #1824: C++: improving the performance of UMAP algo
- PR #1816: Add ARIMA notebook
- PR #1856: Update docs for 0.13
- PR #1827: Add HPO demo Notebook
- PR #1825: `--nvtx` option in `build.sh`
- PR #1847: Update XGBoost version for CI
- PR #1837: Simplify cuML Array construction
- PR #1848: Rely on subclassing for cuML Array serialization
- PR #1866: Minimizing client memory pressure on Naive Bayes
- PR #1788: Removing complexity bottleneck in S-ARIMA
- PR #1873: Remove usage of nvstring and nvcat from LabelEncoder
- PR #1891: Additional improvements to naive bayes tree reduction

## Bug Fixes
- PR #1835 : Fix calling default RF Classification always
- PT #1904: replace cub sort
- PR #1833: Fix depth issue in shallow RF regression estimators
- PR #1770: Warn that KalmanFilter is deprecated
- PR #1775: Allow CumlArray to work with inputs that have no 'strides' in array interface
- PR #1594: Train-test split is now reproducible
- PR #1590: Fix destination directory structure for run-clang-format.py
- PR #1611: Fixing pickling errors for KNN classifier and regressor
- PR #1617: Fixing pickling issues for SVC and SVR
- PR #1634: Fix title in KNN docs
- PR #1627: Adding a check for multi-class data in RF classification
- PR #1654: Skip treelite patch if its already been applied
- PR #1661: Fix nvstring variable name
- PR #1673: Using struct for caching dlsym state in communicator
- PR #1659: TSNE - introduce 'convert_dtype' and refactor class attr 'Y' to 'embedding_'
- PR #1672: Solver 'svd' in Linear and Ridge Regressors when n_cols=1
- PR #1670: Lasso & ElasticNet - cuml Handle added
- PR #1671: Update for accessing cuDF Series pointer
- PR #1652: Support XGBoost 1.0+ models in FIL
- PR #1702: Fix LightGBM-FIL validation test
- PR #1701: test_score kmeans test passing with newer cupy version
- PR #1706: Remove multi-class bug from QuasiNewton
- PR #1699: Limit CuPy to <7.2 temporarily
- PR #1708: Correctly deallocate cuML handles in Cython
- PR #1730: Fixes to KF for test stability (mainly in CUDA 10.2)
- PR #1729: Fixing naive bayes UCX serialization problem in fit()
- PR #1749: bug fix rf classifier/regressor on seg fault in bench
- PR #1751: Updated RF documentation
- PR #1765: Update the checks for using RF GPU predict
- PR #1787: C++: unit-tests to check for RF accuracy. As well as a bug fix to improve RF accuracy
- PR #1793: Updated fil pyx to solve memory leakage issue
- PR #1810: Quickfix - chunkage in dask make_regression
- PR #1842: DistributedDataHandler not properly setting 'multiple'
- PR #1849: Critical fix in ARIMA initial estimate
- PR #1851: Fix for cuDF behavior change for multidimensional arrays
- PR #1852: Remove Thrust warnings
- PR #1868: Turning off IPC caching until it is fixed in UCX-py/UCX
- PR #1876: UMAP exponential decay parameters fix
- PR #1887: Fix hasattr for missing attributes on base models
- PR #1877: Remove resetting index in shuffling in train_test_split
- PR #1893: Updating UCX in comms to match current UCX-py
- PR #1888: Small train_test_split test fix
- PR #1899: Fix dask `extract_partitions()`, remove transformation as instance variable in PCA and TSVD and match sklearn APIs
- PR #1920: Temporarily raising threshold for UMAP reproducibility tests
- PR #1918: Create memleak fixture to skip memleak tests in CI for now
- PR #1926: Update batch matrix test margins
- PR #1925: Fix failing dask tests
- PR #1936: Update DaskRF regression test to xfail
- PR #1932: Isolating cause of make_blobs failure
- PR #1951: Dask Random forest regression CPU predict bug fix
- PR #1948: Adjust BatchedMargin margin and disable tests temporarily
- PR #1950: Fix UMAP test failure



# cuML 0.12.0 (04 Feb 2020)

## New Features
- PR #1483: prims: Fused L2 distance and nearest-neighbor prim
- PR #1494: bench: ml-prims benchmark
- PR #1514: bench: Fused L2 NN prim benchmark
- PR #1411: Cython side of MNMG OLS
- PR #1520: Cython side of MNMG Ridge Regression
- PR #1516: Suppor Vector Regression (epsilon-SVR)

## Improvements
- PR #1638: Update cuml/docs/README.md
- PR #1468: C++: updates to clang format flow to make it more usable among devs
- PR #1473: C++: lazy initialization of "costly" resources inside cumlHandle
- PR #1443: Added a new overloaded GEMM primitive
- PR #1489: Enabling deep trees using Gather tree builder
- PR #1463: Update FAISS submodule to 1.6.1
- PR #1488: Add codeowners
- PR #1432: Row-major (C-style) GPU arrays for benchmarks
- PR #1490: Use dask master instead of conda package for testing
- PR #1375: Naive Bayes & Distributed Naive Bayes
- PR #1377: Add GPU array support for FIL benchmarking
- PR #1493: kmeans: add tiling support for 1-NN computation and use fusedL2-1NN prim for L2 distance metric
- PR #1532: Update CuPy to >= 6.6 and allow 7.0
- PR #1528: Re-enabling KNN using dynamic library loading for UCX in communicator
- PR #1545: Add conda environment version updates to ci script
- PR #1541: Updates for libcudf++ Python refactor
- PR #1555: FIL-SKL, an SKLearn-based benchmark for FIL
- PR #1537: Improve pickling and scoring suppport for many models to support hyperopt
- PR #1551: Change custom kernel to cupy for col/row order transform
- PR #1533: C++: interface header file separation for SVM
- PR #1560: Helper function to allocate all new CuPy arrays with RMM memory management
- PR #1570: Relax nccl in conda recipes to >=2.4 (matching CI)
- PR #1578: Add missing function information to the cuML documenataion
- PR #1584: Add has_scipy utility function for runtime check
- PR #1583: API docs updates for 0.12
- PR #1591: Updated FIL documentation

## Bug Fixes
- PR #1470: Documentation: add make_regression, fix ARIMA section
- PR #1482: Updated the code to remove sklearn from the mbsgd stress test
- PR #1491: Update dev environments for 0.12
- PR #1512: Updating setup_cpu() in SpeedupComparisonRunner
- PR #1498: Add build.sh to code owners
- PR #1505: cmake: added correct dependencies for prims-bench build
- PR #1534: Removed TODO comment in create_ucp_listeners()
- PR #1548: Fixing umap extra unary op in knn graph
- PR #1547: Fixing MNMG kmeans score. Fixing UMAP pickling before fit(). Fixing UMAP test failures.
- PR #1557: Increasing threshold for kmeans score
- PR #1562: Increasing threshold even higher
- PR #1564: Fixed a typo in function cumlMPICommunicator_impl::syncStream
- PR #1569: Remove Scikit-learn exception and depedenncy in SVM
- PR #1575: Add missing dtype parameter in call to strides to order for CuPy 6.6 code path
- PR #1574: Updated the init file to include SVM
- PR #1589: Fixing the default value for RF and updating mnmg predict to accept cudf
- PR #1601: Fixed wrong datatype used in knn voting kernel

# cuML 0.11.0 (11 Dec 2019)

## New Features

- PR #1295: Cython side of MNMG PCA
- PR #1218: prims: histogram prim
- PR #1129: C++: Separate include folder for C++ API distribution
- PR #1282: OPG KNN MNMG Code (disabled for 0.11)
- PR #1242: Initial implementation of FIL sparse forests
- PR #1194: Initial ARIMA time-series modeling support.
- PR #1286: Importing treelite models as FIL sparse forests
- PR #1285: Fea minimum impurity decrease RF param
- PR #1301: Add make_regression to generate regression datasets
- PR #1322: RF pickling using treelite, protobuf and FIL
- PR #1332: Add option to cuml.dask make_blobs to produce dask array
- PR #1307: Add RF regression benchmark
- PR #1327: Update the code to build treelite with protobuf
- PR #1289: Add Python benchmarking support for FIL
- PR #1371: Cython side of MNMG tSVD
- PR #1386: Expose SVC decision function value

## Improvements
- PR #1170: Use git to clone subprojects instead of git submodules
- PR #1239: Updated the treelite version
- PR #1225: setup.py clone dependencies like cmake and correct include paths
- PR #1224: Refactored FIL to prepare for sparse trees
- PR #1249: Include libcuml.so C API in installed targets
- PR #1259: Conda dev environment updates and use libcumlprims current version in CI
- PR #1277: Change dependency order in cmake for better printing at compile time
- PR #1264: Add -s flag to GPU CI pytest for better error printing
- PR #1271: Updated the Ridge regression documentation
- PR #1283: Updated the cuMl docs to include MBSGD and adjusted_rand_score
- PR #1300: Lowercase parameter versions for FIL algorithms
- PR #1312: Update CuPy to version 6.5 and use conda-forge channel
- PR #1336: Import SciKit-Learn models into FIL
- PR #1314: Added options needed for ASVDb output (CUDA ver, etc.), added option
  to select algos
- PR #1335: Options to print available algorithms and datasets
  in the Python benchmark
- PR #1338: Remove BUILD_ABI references in CI scripts
- PR #1340: Updated unit tests to uses larger dataset
- PR #1351: Build treelite temporarily for GPU CI testing of FIL Scikit-learn
  model importing
- PR #1367: --test-split benchmark parameter for train-test split
- PR #1360: Improved tests for importing SciKit-Learn models into FIL
- PR #1368: Add --num-rows benchmark command line argument
- PR #1351: Build treelite temporarily for GPU CI testing of FIL Scikit-learn model importing
- PR #1366: Modify train_test_split to use CuPy and accept device arrays
- PR #1258: Documenting new MPI communicator for multi-node multi-GPU testing
- PR #1345: Removing deprecated should_downcast argument
- PR #1362: device_buffer in UMAP + Sparse prims
- PR #1376: AUTO value for FIL algorithm
- PR #1408: Updated pickle tests to delete the pre-pickled model to prevent pointer leakage
- PR #1357: Run benchmarks multiple times for CI
- PR #1382: ARIMA optimization: move functions to C++ side
- PR #1392: Updated RF code to reduce duplication of the code
- PR #1444: UCX listener running in its own isolated thread
- PR #1445: Improved performance of FIL sparse trees
- PR #1431: Updated API docs
- PR #1441: Remove unused CUDA conda labels
- PR #1439: Match sklearn 0.22 default n_estimators for RF and fix test errors
- PR #1461: Add kneighbors to API docs

## Bug Fixes
- PR #1281: Making rng.h threadsafe
- PR #1212: Fix cmake git cloning always running configure in subprojects
- PR #1261: Fix comms build errors due to cuml++ include folder changes
- PR #1267: Update build.sh for recent change of building comms in main CMakeLists
- PR #1278: Removed incorrect overloaded instance of eigJacobi
- PR #1302: Updates for numba 0.46
- PR #1313: Updated the RF tests to set the seed and n_streams
- PR #1319: Using machineName arg passed in instead of default for ASV reporting
- PR #1326: Fix illegal memory access in make_regression (bounds issue)
- PR #1330: Fix C++ unit test utils for better handling of differences near zero
- PR #1342: Fix to prevent memory leakage in Lasso and ElasticNet
- PR #1337: Fix k-means init from preset cluster centers
- PR #1354: Fix SVM gamma=scale implementation
- PR #1344: Change other solver based methods to create solver object in init
- PR #1373: Fixing a few small bugs in make_blobs and adding asserts to pytests
- PR #1361: Improve SMO error handling
- PR #1384: Lower expectations on batched matrix tests to prevent CI failures
- PR #1380: Fix memory leaks in ARIMA
- PR #1391: Lower expectations on batched matrix tests even more
- PR #1394: Warning added in svd for cuda version 10.1
- PR #1407: Resolved RF predict issues and updated RF docstring
- PR #1401: Patch for lbfgs solver for logistic regression with no l1 penalty
- PR #1416: train_test_split numba and rmm device_array output bugfix
- PR #1419: UMAP pickle tests are using wrong n_neighbors value for trustworthiness
- PR #1438: KNN Classifier to properly return Dataframe with Dataframe input
- PR #1425: Deprecate seed and use random_state similar to Scikit-learn in train_test_split
- PR #1458: Add joblib as an explicit requirement
- PR #1474: Defer knn mnmg to 0.12 nightly builds and disable ucx-py dependency

# cuML 0.10.0 (16 Oct 2019)

## New Features
- PR #1148: C++ benchmark tool for c++/CUDA code inside cuML
- PR #1071: Selective eigen solver of cuSolver
- PR #1073: Updating RF wrappers to use FIL for GPU accelerated prediction
- PR #1104: CUDA 10.1 support
- PR #1113: prims: new batched make-symmetric-matrix primitive
- PR #1112: prims: new batched-gemv primitive
- PR #855: Added benchmark tools
- PR #1149 Add YYMMDD to version tag for nightly conda packages
- PR #892: General Gram matrices prim
- PR #912: Support Vector Machine
- PR #1274: Updated the RF score function to use GPU predict

## Improvements
- PR #961: High Peformance RF; HIST algo
- PR #1028: Dockerfile updates after dir restructure. Conda env yaml to add statsmodels as a dependency
- PR #1047: Consistent OPG interface for kmeans, based on internal libcumlprims update
- PR #763: Add examples to train_test_split documentation
- PR #1093: Unified inference kernels for different FIL algorithms
- PR #1076: Paying off some UMAP / Spectral tech debt.
- PR #1086: Ensure RegressorMixin scorer uses device arrays
- PR #1110: Adding tests to use default values of parameters of the models
- PR #1108: input_to_host_array function in input_utils for input processing to host arrays
- PR #1114: K-means: Exposing useful params, removing unused params, proxying params in Dask
- PR #1138: Implementing ANY_RANK semantics on irecv
- PR #1142: prims: expose separate InType and OutType for unaryOp and binaryOp
- PR #1115: Moving dask_make_blobs to cuml.dask.datasets. Adding conversion to dask.DataFrame
- PR #1136: CUDA 10.1 CI updates
- PR #1135: K-means: add boundary cases for kmeans||, support finer control with convergence
- PR #1163: Some more correctness improvements. Better verbose printing
- PR #1165: Adding except + in all remaining cython
- PR #1186: Using LocalCUDACluster Pytest fixture
- PR #1173: Docs: Barnes Hut TSNE documentation
- PR #1176: Use new RMM API based on Cython
- PR #1219: Adding custom bench_func and verbose logging to cuml.benchmark
- PR #1247: Improved MNMG RF error checking

## Bug Fixes

- PR #1231: RF respect number of cuda streams from cuml handle
- PR #1230: Rf bugfix memleak in regression
- PR #1208: compile dbscan bug
- PR #1016: Use correct libcumlprims version in GPU CI
- PR #1040: Update version of numba in development conda yaml files
- PR #1043: Updates to accomodate cuDF python code reorganization
- PR #1044: Remove nvidia driver installation from ci/cpu/build.sh
- PR #991: Barnes Hut TSNE Memory Issue Fixes
- PR #1075: Pinning Dask version for consistent CI results
- PR #990: Barnes Hut TSNE Memory Issue Fixes
- PR #1066: Using proper set of workers to destroy nccl comms
- PR #1072: Remove pip requirements and setup
- PR #1074: Fix flake8 CI style check
- PR #1087: Accuracy improvement for sqrt/log in RF max_feature
- PR #1088: Change straggling numba python allocations to use RMM
- PR #1106: Pinning Distributed version to match Dask for consistent CI results
- PR #1116: TSNE CUDA 10.1 Bug Fixes
- PR #1132: DBSCAN Batching Bug Fix
- PR #1162: DASK RF random seed bug fix
- PR #1164: Fix check_dtype arg handling for input_to_dev_array
- PR #1171: SVM prediction bug fix
- PR #1177: Update dask and distributed to 2.5
- PR #1204: Fix SVM crash on Turing
- PR #1199: Replaced sprintf() with snprintf() in THROW()
- PR #1205: Update dask-cuda in yml envs
- PR #1211: Fixing Dask k-means transform bug and adding test
- PR #1236: Improve fix for SMO solvers potential crash on Turing
- PR #1251: Disable compiler optimization for CUDA 10.1 for distance prims
- PR #1260: Small bugfix for major conversion in input_utils
- PR #1276: Fix float64 prediction crash in test_random_forest

# cuML 0.9.0 (21 Aug 2019)

## New Features

- PR #894: Convert RF to treelite format
- PR #826: Jones transformation of params for ARIMA models timeSeries ml-prim
- PR #697: Silhouette Score metric ml-prim
- PR #674: KL Divergence metric ml-prim
- PR #787: homogeneity, completeness and v-measure metrics ml-prim
- PR #711: Mutual Information metric ml-prim
- PR #724: Entropy metric ml-prim
- PR #766: Expose score method based on inertia for KMeans
- PR #823: prims: cluster dispersion metric
- PR #816: Added inverse_transform() for LabelEncoder
- PR #789: prims: sampling without replacement
- PR #813: prims: Col major istance prim
- PR #635: Random Forest & Decision Tree Regression (Single-GPU)
- PR #819: Forest Inferencing Library (FIL)
- PR #829: C++: enable nvtx ranges
- PR #835: Holt-Winters algorithm
- PR #837: treelite for decision forest exchange format
- PR #871: Wrapper for FIL
- PR #870: make_blobs python function
- PR #881: wrappers for accuracy_score and adjusted_rand_score functions
- PR #840: Dask RF classification and regression
- PR #870: make_blobs python function
- PR #879: import of treelite models to FIL
- PR #892: General Gram matrices prim
- PR #883: Adding MNMG Kmeans
- PR #930: Dask RF
- PR #882: TSNE - T-Distributed Stochastic Neighbourhood Embedding
- PR #624: Internals API & Graph Based Dimensionality Reductions Callback
- PR #926: Wrapper for FIL
- PR #994: Adding MPI comm impl for testing / benchmarking MNMG CUDA
- PR #960: Enable using libcumlprims for MG algorithms/prims

## Improvements
- PR #822: build: build.sh update to club all make targets together
- PR #807: Added development conda yml files
- PR #840: Require cmake >= 3.14
- PR #832: Stateless Decision Tree and Random Forest API
- PR #857: Small modifications to comms for utilizing IB w/ Dask
- PR #851: Random forest Stateless API wrappers
- PR #865: High Performance RF
- PR #895: Pretty prints arguments!
- PR #920: Add an empty marker kernel for tracing purposes
- PR #915: syncStream added to cumlCommunicator
- PR #922: Random Forest support in FIL
- PR #911: Update headers to credit CannyLabs BH TSNE implementation
- PR #918: Streamline CUDA_REL environment variable
- PR #924: kmeans: updated APIs to be stateless, refactored code for mnmg support
- PR #950: global_bias support in FIL
- PR #773: Significant improvements to input checking of all classes and common input API for Python
- PR #957: Adding docs to RF & KMeans MNMG. Small fixes for release
- PR #965: Making dask-ml a hard dependency
- PR #976: Update api.rst for new 0.9 classes
- PR #973: Use cudaDeviceGetAttribute instead of relying on cudaDeviceProp object being passed
- PR #978: Update README for 0.9
- PR #1009: Fix references to notebooks-contrib
- PR #1015: Ability to control the number of internal streams in cumlHandle_impl via cumlHandle
- PR #1175: Add more modules to docs ToC

## Bug Fixes

- PR #923: Fix misshapen level/trend/season HoltWinters output
- PR #831: Update conda package dependencies to cudf 0.9
- PR #772: Add missing cython headers to SGD and CD
- PR #849: PCA no attribute trans_input_ transform bug fix
- PR #869: Removing incorrect information from KNN Docs
- PR #885: libclang installation fix for GPUCI
- PR #896: Fix typo in comms build instructions
- PR #921: Fix build scripts using incorrect cudf version
- PR #928: TSNE Stability Adjustments
- PR #934: Cache cudaDeviceProp in cumlHandle for perf reasons
- PR #932: Change default param value for RF classifier
- PR #949: Fix dtype conversion tests for unsupported cudf dtypes
- PR #908: Fix local build generated file ownerships
- PR #983: Change RF max_depth default to 16
- PR #987: Change default values for knn
- PR #988: Switch to exact tsne
- PR #991: Cleanup python code in cuml.dask.cluster
- PR #996: ucx_initialized being properly set in CommsContext
- PR #1007: Throws a well defined error when mutigpu is not enabled
- PR #1018: Hint location of nccl in build.sh for CI
- PR #1022: Using random_state to make K-Means MNMG tests deterministic
- PR #1034: Fix typos and formatting issues in RF docs
- PR #1052: Fix the rows_sample dtype to float

# cuML 0.8.0 (27 June 2019)

## New Features

- PR #652: Adjusted Rand Index metric ml-prim
- PR #679: Class label manipulation ml-prim
- PR #636: Rand Index metric ml-prim
- PR #515: Added Random Projection feature
- PR #504: Contingency matrix ml-prim
- PR #644: Add train_test_split utility for cuDF dataframes
- PR #612: Allow Cuda Array Interface, Numba inputs and input code refactor
- PR #641: C: Separate C-wrapper library build to generate libcuml.so
- PR #631: Add nvcategory based ordinal label encoder
- PR #681: Add MBSGDClassifier and MBSGDRegressor classes around SGD
- PR #705: Quasi Newton solver and LogisticRegression Python classes
- PR #670: Add test skipping functionality to build.sh
- PR #678: Random Forest Python class
- PR #684: prims: make_blobs primitive
- PR #673: prims: reduce cols by key primitive
- PR #812: Add cuML Communications API & consolidate Dask cuML

## Improvements

- PR #597: C++ cuML and ml-prims folder refactor
- PR #590: QN Recover from numeric errors
- PR #482: Introduce cumlHandle for pca and tsvd
- PR #573: Remove use of unnecessary cuDF column and series copies
- PR #601: Cython PEP8 cleanup and CI integration
- PR #596: Introduce cumlHandle for ols and ridge
- PR #579: Introduce cumlHandle for cd and sgd, and propagate C++ errors in cython level for cd and sgd
- PR #604: Adding cumlHandle to kNN, spectral methods, and UMAP
- PR #616: Enable clang-format for enforcing coding style
- PR #618: CI: Enable copyright header checks
- PR #622: Updated to use 0.8 dependencies
- PR #626: Added build.sh script, updated CI scripts and documentation
- PR #633: build: Auto-detection of GPU_ARCHS during cmake
- PR #650: Moving brute force kNN to prims. Creating stateless kNN API.
- PR #662: C++: Bulk clang-format updates
- PR #671: Added pickle pytests and correct pickling of Base class
- PR #675: atomicMin/Max(float, double) with integer atomics and bit flipping
- PR #677: build: 'deep-clean' to build.sh to clean faiss build as well
- PR #683: Use stateless c++ API in KNN so that it can be pickled properly
- PR #686: Use stateless c++ API in UMAP so that it can be pickled properly
- PR #695: prims: Refactor pairwise distance
- PR #707: Added stress test and updated documentation for RF
- PR #701: Added emacs temporary file patterns to .gitignore
- PR #606: C++: Added tests for host_buffer and improved device_buffer and host_buffer implementation
- PR #726: Updated RF docs and stress test
- PR #730: Update README and RF docs for 0.8
- PR #744: Random projections generating binomial on device. Fixing tests.
- PR #741: Update API docs for 0.8
- PR #754: Pickling of UMAP/KNN
- PR #753: Made PCA and TSVD picklable
- PR #746: LogisticRegression and QN API docstrings
- PR #820: Updating DEVELOPER GUIDE threading guidelines

## Bug Fixes
- PR #584: Added missing virtual destructor to deviceAllocator and hostAllocator
- PR #620: C++: Removed old unit-test files in ml-prims
- PR #627: C++: Fixed dbscan crash issue filed in 613
- PR #640: Remove setuptools from conda run dependency
- PR #646: Update link in contributing.md
- PR #649: Bug fix to LinAlg::reduce_rows_by_key prim filed in issue #648
- PR #666: fixes to gitutils.py to resolve both string decode and handling of uncommitted files
- PR #676: Fix template parameters in `bernoulli()` implementation.
- PR #685: Make CuPy optional to avoid nccl conda package conflicts
- PR #687: prims: updated tolerance for reduce_cols_by_key unit-tests
- PR #689: Removing extra prints from NearestNeighbors cython
- PR #718: Bug fix for DBSCAN and increasing batch size of sgd
- PR #719: Adding additional checks for dtype of the data
- PR #736: Bug fix for RF wrapper and .cu print function
- PR #547: Fixed issue if C++ compiler is specified via CXX during configure.
- PR #759: Configure Sphinx to render params correctly
- PR #762: Apply threshold to remove flakiness of UMAP tests.
- PR #768: Fixing memory bug from stateless refactor
- PR #782: Nearest neighbors checking properly whether memory should be freed
- PR #783: UMAP was using wrong size for knn computation
- PR #776: Hotfix for self.variables in RF
- PR #777: Fix numpy input bug
- PR #784: Fix jit of shuffle_idx python function
- PR #790: Fix rows_sample input type for RF
- PR #793: Fix for dtype conversion utility for numba arrays without cupy installed
- PR #806: Add a seed for sklearn model in RF test file
- PR #843: Rf quantile fix

# cuML 0.7.0 (10 May 2019)

## New Features

- PR #405: Quasi-Newton GLM Solvers
- PR #277: Add row- and column-wise weighted mean primitive
- PR #424: Add a grid-sync struct for inter-block synchronization
- PR #430: Add R-Squared Score to ml primitives
- PR #463: Add matrix gather to ml primitives
- PR #435: Expose cumlhandle in cython + developer guide
- PR #455: Remove default-stream arguement across ml-prims and cuML
- PR #375: cuml cpp shared library renamed to libcuml++.so
- PR #460: Random Forest & Decision Trees (Single-GPU, Classification)
- PR #491: Add doxygen build target for ml-prims
- PR #505: Add R-Squared Score to python interface
- PR #507: Add coordinate descent for lasso and elastic-net
- PR #511: Add a minmax ml-prim
- PR #516: Added Trustworthiness score feature
- PR #520: Add local build script to mimic gpuCI
- PR #503: Add column-wise matrix sort primitive
- PR #525: Add docs build script to cuML
- PR #528: Remove current KMeans and replace it with a new single GPU implementation built using ML primitives

## Improvements

- PR #481: Refactoring Quasi-Newton to use cumlHandle
- PR #467: Added validity check on cumlHandle_t
- PR #461: Rewrote permute and added column major version
- PR #440: README updates
- PR #295: Improve build-time and the interface e.g., enable bool-OutType, for distance()
- PR #390: Update docs version
- PR #272: Add stream parameters to cublas and cusolver wrapper functions
- PR #447: Added building and running mlprims tests to CI
- PR #445: Lower dbscan memory usage by computing adjacency matrix directly
- PR #431: Add support for fancy iterator input types to LinAlg::reduce_rows_by_key
- PR #394: Introducing cumlHandle API to dbscan and add example
- PR #500: Added CI check for black listed CUDA Runtime API calls
- PR #475: exposing cumlHandle for dbscan from python-side
- PR #395: Edited the CONTRIBUTING.md file
- PR #407: Test files to run stress, correctness and unit tests for cuml algos
- PR #512: generic copy method for copying buffers between device/host
- PR #533: Add cudatoolkit conda dependency
- PR #524: Use cmake find blas and find lapack to pass configure options to faiss
- PR #527: Added notes on UMAP differences from reference implementation
- PR #540: Use latest release version in update-version CI script
- PR #552: Re-enable assert in kmeans tests with xfail as needed
- PR #581: Add shared memory fast col major to row major function back with bound checks
- PR #592: More efficient matrix copy/reverse methods
- PR #721: Added pickle tests for DBSCAN and Random Projections

## Bug Fixes

- PR #334: Fixed segfault in `ML::cumlHandle_impl::destroyResources`
- PR #349: Developer guide clarifications for cumlHandle and cumlHandle_impl
- PR #398: Fix CI scripts to allow nightlies to be uploaded
- PR #399: Skip PCA tests to allow CI to run with driver 418
- PR #422: Issue in the PCA tests was solved and CI can run with driver 418
- PR #409: Add entry to gitmodules to ignore build artifacts
- PR #412: Fix for svdQR function in ml-prims
- PR #438: Code that depended on FAISS was building everytime.
- PR #358: Fixed an issue when switching streams on MLCommon::device_buffer and MLCommon::host_buffer
- PR #434: Fixing bug in CSR tests
- PR #443: Remove defaults channel from ci scripts
- PR #384: 64b index arithmetic updates to the kernels inside ml-prims
- PR #459: Fix for runtime library path of pip package
- PR #464: Fix for C++11 destructor warning in qn
- PR #466: Add support for column-major in LinAlg::*Norm methods
- PR #465: Fixing deadlock issue in GridSync due to consecutive sync calls
- PR #468: Fix dbscan example build failure
- PR #470: Fix resource leakage in Kalman filter python wrapper
- PR #473: Fix gather ml-prim test for change in rng uniform API
- PR #477: Fixes default stream initialization in cumlHandle
- PR #480: Replaced qn_fit() declaration with #include of file containing definition to fix linker error
- PR #495: Update cuDF and RMM versions in GPU ci test scripts
- PR #499: DEVELOPER_GUIDE.md: fixed links and clarified ML::detail::streamSyncer example
- PR #506: Re enable ml-prim tests in CI
- PR #508: Fix for an error with default argument in LinAlg::meanSquaredError
- PR #519: README.md Updates and adding BUILD.md back
- PR #526: Fix the issue of wrong results when fit and transform of PCA are called separately
- PR #531: Fixing missing arguments in updateDevice() for RF
- PR #543: Exposing dbscan batch size through cython API and fixing broken batching
- PR #551: Made use of ZLIB_LIBRARIES consistent between ml_test and ml_mg_test
- PR #557: Modified CI script to run cuML tests before building mlprims and removed lapack flag
- PR #578: Updated Readme.md to add lasso and elastic-net
- PR #580: Fixing cython garbage collection bug in KNN
- PR #577: Use find libz in prims cmake
- PR #594: fixed cuda-memcheck mean_center test failures


# cuML 0.6.1 (09 Apr 2019)

## Bug Fixes

- PR #462 Runtime library path fix for cuML pip package


# cuML 0.6.0 (22 Mar 2019)

## New Features

- PR #249: Single GPU Stochastic Gradient Descent for linear regression, logistic regression, and linear svm with L1, L2, and elastic-net penalties.
- PR #247: Added "proper" CUDA API to cuML
- PR #235: NearestNeighbors MG Support
- PR #261: UMAP Algorithm
- PR #290: NearestNeighbors numpy MG Support
- PR #303: Reusable spectral embedding / clustering
- PR #325: Initial support for single process multi-GPU OLS and tSVD
- PR #271: Initial support for hyperparameter optimization with dask for many models

## Improvements

- PR #144: Dockerfile update and docs for LinearRegression and Kalman Filter.
- PR #168: Add /ci/gpu/build.sh file to cuML
- PR #167: Integrating full-n-final ml-prims repo inside cuml
- PR #198: (ml-prims) Removal of *MG calls + fixed a bug in permute method
- PR #194: Added new ml-prims for supporting LASSO regression.
- PR #114: Building faiss C++ api into libcuml
- PR #64: Using FAISS C++ API in cuML and exposing bindings through cython
- PR #208: Issue ml-common-3: Math.h: swap thrust::for_each with binaryOp,unaryOp
- PR #224: Improve doc strings for readable rendering with readthedocs
- PR #209: Simplify README.md, move build instructions to BUILD.md
- PR #218: Fix RNG to use given seed and adjust RNG test tolerances.
- PR #225: Support for generating random integers
- PR #215: Refactored LinAlg::norm to Stats::rowNorm and added Stats::colNorm
- PR #234: Support for custom output type and passing index value to main_op in *Reduction kernels
- PR #230: Refactored the cuda_utils header
- PR #236: Refactored cuml python package structure to be more sklearn like
- PR #232: Added reduce_rows_by_key
- PR #246: Support for 2 vectors in the matrix vector operator
- PR #244: Fix for single GPU OLS and Ridge to support one column training data
- PR #271: Added get_params and set_params functions for linear and ridge regression
- PR #253: Fix for issue #250-reduce_rows_by_key failed memcheck for small nkeys
- PR #269: LinearRegression, Ridge Python docs update and cleaning
- PR #322: set_params updated
- PR #237: Update build instructions
- PR #275: Kmeans use of faster gpu_matrix
- PR #288: Add n_neighbors to NearestNeighbors constructor
- PR #302: Added FutureWarning for deprecation of current kmeans algorithm
- PR #312: Last minute cleanup before release
- PR #315: Documentation updating and enhancements
- PR #330: Added ignored argument to pca.fit_transform to map to sklearn's implemenation
- PR #342: Change default ABI to ON
- PR #572: Pulling DBSCAN components into reusable primitives


## Bug Fixes

- PR #193: Fix AttributeError in PCA and TSVD
- PR #211: Fixing inconsistent use of proper batch size calculation in DBSCAN
- PR #202: Adding back ability for users to define their own BLAS
- PR #201: Pass CMAKE CUDA path to faiss/configure script
- PR #200 Avoid using numpy via cimport in KNN
- PR #228: Bug fix: LinAlg::unaryOp with 0-length input
- PR #279: Removing faiss-gpu references in README
- PR #321: Fix release script typo
- PR #327: Update conda requirements for version 0.6 requirements
- PR #352: Correctly calculating numpy chunk sizing for kNN
- PR #345: Run python import as part of package build to trigger compilation
- PR #347: Lowering memory usage of kNN.
- PR #355: Fixing issues with very large numpy inputs to SPMG OLS and tSVD.
- PR #357: Removing FAISS requirement from README
- PR #362: Fix for matVecOp crashing on large input sizes
- PR #366: Index arithmetic issue fix with TxN_t class
- PR #376: Disabled kmeans tests since they are currently too sensitive (see #71)
- PR #380: Allow arbitrary data size on ingress for numba_utils.row_matrix
- PR #385: Fix for long import cuml time in containers and fix for setup_pip
- PR #630: Fixing a missing kneighbors in nearest neighbors python proxy

# cuML 0.5.1 (05 Feb 2019)

## Bug Fixes

- PR #189 Avoid using numpy via cimport to prevent ABI issues in Cython compilation


# cuML 0.5.0 (28 Jan 2019)

## New Features

- PR #66: OLS Linear Regression
- PR #44: Distance calculation ML primitives
- PR #69: Ridge (L2 Regularized) Linear Regression
- PR #103: Linear Kalman Filter
- PR #117: Pip install support
- PR #64: Device to device support from cuML device pointers into FAISS

## Improvements

- PR #56: Make OpenMP optional for building
- PR #67: Github issue templates
- PR #44: Refactored DBSCAN to use ML primitives
- PR #91: Pytest cleanup and sklearn toyset datasets based pytests for kmeans and dbscan
- PR #75: C++ example to use kmeans
- PR #117: Use cmake extension to find any zlib installed in system
- PR #94: Add cmake flag to set ABI compatibility
- PR #139: Move thirdparty submodules to root and add symlinks to new locations
- PR #151: Replace TravisCI testing and conda pkg builds with gpuCI
- PR #164: Add numba kernel for faster column to row major transform
- PR #114: Adding FAISS to cuml build

## Bug Fixes

- PR #48: CUDA 10 compilation warnings fix
- PR #51: Fixes to Dockerfile and docs for new build system
- PR #72: Fixes for GCC 7
- PR #96: Fix for kmeans stack overflow with high number of clusters
- PR #105: Fix for AttributeError in kmeans fit method
- PR #113: Removed old  glm python/cython files
- PR #118: Fix for AttributeError in kmeans predict method
- PR #125: Remove randomized solver option from PCA python bindings


# cuML 0.4.0 (05 Dec 2018)

## New Features

## Improvements

- PR #42: New build system: separation of libcuml.so and cuml python package
- PR #43: Added changelog.md

## Bug Fixes


# cuML 0.3.0 (30 Nov 2018)

## New Features

- PR #33: Added ability to call cuML algorithms using numpy arrays

## Improvements

- PR #24: Fix references of python package from cuML to cuml and start using versioneer for better versioning
- PR #40: Added support for refactored cuDF 0.3.0, updated Conda files
- PR #33: Major python test cleaning, all tests pass with cuDF 0.2.0 and 0.3.0. Preparation for new build system
- PR #34: Updated batch count calculation logic in DBSCAN
- PR #35: Beginning of DBSCAN refactor to use cuML mlprims and general improvements

## Bug Fixes

- PR #30: Fixed batch size bug in DBSCAN that caused crash. Also fixed various locations for potential integer overflows
- PR #28: Fix readthedocs build documentation
- PR #29: Fix pytests for cuml name change from cuML
- PR #33: Fixed memory bug that would cause segmentation faults due to numba releasing memory before it was used. Also fixed row major/column major bugs for different algorithms
- PR #36: Fix kmeans gtest to use device data
- PR #38: cuda\_free bug removed that caused google tests to sometimes pass and sometimes fail randomly
- PR #39: Updated cmake to correctly link with CUDA libraries, add CUDA runtime linking and include source files in compile target

# cuML 0.2.0 (02 Nov 2018)

## New Features

- PR #11: Kmeans algorithm added
- PR #7: FAISS KNN wrapper added
- PR #21: Added Conda install support

## Improvements

- PR #15: Added compatibility with cuDF (from prior pyGDF)
- PR #13: Added FAISS to Dockerfile
- PR #21: Added TravisCI build system for CI and Conda builds

## Bug Fixes

- PR #4: Fixed explained variance bug in TSVD
- PR #5: Notebook bug fixes and updated results


# cuML 0.1.0

Initial release including PCA, TSVD, DBSCAN, ml-prims and cython wrappers<|MERGE_RESOLUTION|>--- conflicted
+++ resolved
@@ -11,14 +11,11 @@
 - PR #2067: python: wrap logging interface in cython
 - PR #2083: Added dtype, order, and use_full_low_rank to MNMG `make_regression`
 - PR #2074: SG and MNMG `make_classification`
-<<<<<<< HEAD
-- PR #2267: CountVectorizer estimator
-=======
 - PR #2127: Added order to SG `make_blobs`, and switch from C++ to cupy based implementation
 - PR #2057: Weighted k-means
 - PR #2245: ElasticNet, Lasso and Coordinate Descent MNMG
 - PR #2242: Pandas input support with output as NumPy arrays by default
->>>>>>> c309ad05
+- PR #2267: CountVectorizer estimator
 
 ## Improvements
 - PR #1931: C++: enabled doxygen docs for all of the C++ codebase
