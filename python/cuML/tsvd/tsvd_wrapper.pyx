--- conflicted
+++ resolved
@@ -93,9 +93,7 @@
     def _get_gdf_as_matrix_ptr(self, gdf):
         return self._get_ctype_ptr(gdf.as_gpu_matrix())
 
-<<<<<<< HEAD
-    def fit(self, input_gdf, _transform=True):
-=======
+
     def fit(self, X, _transform=True):
         """
             Fit LSI model on training PyGDF DataFrame X.
@@ -106,8 +104,7 @@
                 Training data (floats or doubles)
 
         """
-
->>>>>>> abe84902
+        
         # c params
         cpdef c_tsvd.paramsTSVD params
         params.n_components = self.params.n_components
@@ -176,11 +173,7 @@
         self.explained_variance_ratio_ptr = explained_var_ratio_ptr
         self.singular_values_ptr = singular_vals_ptr
 
-<<<<<<< HEAD
-    def fit_transform(self, input_gdf):
-        self.fit(input_gdf, _transform=True)
-        trans_input_gdf = pygdf.DataFrame()
-=======
+
     def fit_transform(self, X):
         """
             Fit LSI model to X and perform dimensionality reduction on X.
@@ -198,7 +191,6 @@
         """
         self.fit(X, _transform=True)
         X_new = pygdf.DataFrame()
->>>>>>> abe84902
         num_rows = self.params.n_rows
 
         for i in range(0, self.params.n_components):
@@ -206,9 +198,7 @@
 
         return X_new
 
-<<<<<<< HEAD
-    def inverse_transform(self, trans_input_gdf):
-=======
+
     def inverse_transform(self, X):
         """
             Transform X back to its original space.
@@ -226,7 +216,6 @@
                 Note that this is always a dense PyGDF DataFrame.
 
         """
->>>>>>> abe84902
 
         cpdef c_tsvd.paramsTSVD params
         params.n_components = self.params.n_components
@@ -263,9 +252,7 @@
         return X_original 
 
 
-<<<<<<< HEAD
-    def transform(self, input_gdf):
-=======
+
     def transform(self, X):
         """
             Perform dimensionality reduction on X.
@@ -281,7 +268,6 @@
                 Reduced version of X. This will always be a dense DataFrame.
 
         """
->>>>>>> abe84902
 
         cpdef c_tsvd.paramsTSVD params
         params.n_components = self.params.n_components
