--- conflicted
+++ resolved
@@ -355,7 +355,7 @@
             raise ValueError("Wrong value passed in for max_features"
                              " please read the documentation")
 
-    def _convert_to_treelite(self):
+    def _obtain_treelite_handle(self):
         task_category = REGRESSION_MODEL
         cdef ModelHandle cuml_model_ptr = NULL
         cdef RandomForestMetaData[float, float] *rf_forest = \
@@ -370,7 +370,7 @@
         return treelite_handle
 
     def _get_protobuf_bytes(self):
-        fit_mod_ptr = self._convert_to_treelite()
+        fit_mod_ptr = self._obtain_treelite_handle()
         cdef uintptr_t model_ptr = <uintptr_t> fit_mod_ptr
         model_protobuf_bytes = save_model(<ModelHandle> model_ptr)
         return model_protobuf_bytes
@@ -383,14 +383,14 @@
         ----------
         tl_to_fil_model : Treelite version of this model
         """
-        treelite_handle = self._convert_to_treelite()
+        treelite_handle = self._obtain_treelite_handle()
         treelite_model = \
             TreeliteModel.from_treelite_model_handle(treelite_handle)
         return treelite_model
 
     def convert_to_fil_model(self, output_class=False,
                              algo='BATCH_TREE_REORG'):
-        treelite_handle = self._convert_to_treelite()
+        treelite_handle = self._obtain_treelite_handle()
         fil_model = ForestInference()
         tl_to_fil_model = \
             fil_model.load_from_randomforest(treelite_handle,
@@ -482,26 +482,16 @@
         del(y_m)
         return self
 
-<<<<<<< HEAD
-    def _predict_model_on_gpu(self, X, algo,
-                              convert_dtype, task_category=REGRESSION_MODEL):
-=======
     def _predict_model_on_gpu(self, X, algo, convert_dtype,
-                              fil_sparse_format, task_category=1):
+                              fil_sparse_format, task_category=REGRESSION_MODEL):
 
         cdef ModelHandle cuml_model_ptr
->>>>>>> 3589861a
         X_m, _, n_rows, n_cols, _ = \
             input_to_dev_array(X, order='C', check_dtype=self.dtype,
                                convert_to_dtype=(self.dtype if convert_dtype
                                                  else None),
                                check_cols=self.n_cols)
 
-<<<<<<< HEAD
-        task_category = REGRESSION_MODEL  # for regression
-        tl_to_fil_model = self.convert_to_fil_model(output_class=False,
-                                                    algo=algo)
-=======
         cdef RandomForestMetaData[float, float] *rf_forest = \
             <RandomForestMetaData[float, float]*><size_t> self.rf_forest
 
@@ -531,7 +521,6 @@
                                              output_class=False,
                                              algo=algo,
                                              storage_type=storage_type)
->>>>>>> 3589861a
         preds = tl_to_fil_model.predict(X_m)
         del(X_m)
         return preds
