--- conflicted
+++ resolved
@@ -355,15 +355,10 @@
         self.quantile_per_tree = quantile_per_tree
         self.n_streams = handle.getNumInternalStreams()
         self.seed = seed
-<<<<<<< HEAD
-
         if ((seed != -1) and (n_streams != 1)):
             warnings.warn("Setting the random seed does not fully guarantee"
                           " the exact same results at this time.")
-
-=======
         self.model_pbuf_bytes = []
->>>>>>> fd8d1849
         cdef RandomForestMetaData[float, float] *rf_forest = \
             new RandomForestMetaData[float, float]()
         self.rf_forest = <size_t> rf_forest
