--- conflicted
+++ resolved
@@ -19,13 +19,8 @@
 from toolz import first
 
 
-<<<<<<< HEAD
-from cuml.dask.common.utils import MultiHolderLock
-
-=======
 from cuml.dask.common.input_utils import DistributedDataHandler
 from cuml.dask.common.input_utils import to_output
->>>>>>> f65e690c
 from dask_cudf.core import DataFrame as dcDataFrame
 
 from dask.distributed import default_client
@@ -53,7 +48,6 @@
                            X,
                            n_dims=1,
                            delayed=True,
-                           max_parallelism=5,
                            output_futures=False,
                            output_dtype=None,
                            **kwargs):
@@ -75,19 +69,12 @@
         ----------
         func : dask.delayed function to propagate to the workers to execute
                embarrassingly parallel, shared between tasks on each worker
-               and constrained by a holder lock
 
         X : Dask cuDF dataframe  or CuPy backed Dask Array (n_rows, n_features)
             Distributed dense matrix (floats or doubles) of shape
             (n_samples, n_features).
 
         delayed : bool return a lazy (delayed) object?
-
-        max_parallelism : int
-            Amount of concurrent partitions that can be processed
-            per worker. This bounds the total amount of temporary
-            workspace memory on the GPU that will need to be allocated
-            at any time. **Not used currently**
 
         output_futures : bool returns the futures pointing the to the resuls
                          of the parallel function executions on the workers,
@@ -100,52 +87,17 @@
 
         X_d = X.to_delayed()
 
-<<<<<<< HEAD
-        lock = dask.delayed(MultiHolderLock(parallelism),
-                            pure=True)
-
         model = dask.delayed(self.local_model, pure=True)
-=======
-            model = dask.delayed(self.local_model, pure=True)
->>>>>>> f65e690c
 
         func = dask.delayed(func, pure=False, nout=1)
 
-<<<<<<< HEAD
         if isinstance(X, dcDataFrame):
 
-            preds = [func(model, lock, part, kwargs) for part in X_d]
+            preds = [func(model, part, **kwargs) for part in X_d]
             dtype = first(X.dtypes) if output_dtype is None else output_dtype
-=======
-            if isinstance(X, dcDataFrame):
-                preds = [func(model, part) for part in X_d]
-                return preds if output_futures \
-                    else dask.dataframe.from_delayed(preds)
-
-            else:
-                preds = [func(model, part[0])
-                         for part in X_d]
-
-                # todo: add parameter for option of not checking directly
-                dtype = X.dtype
-
-                preds_arr = [
-                    dask.array.from_delayed(pred,
-                                            meta=cp.zeros(1, dtype=dtype),
-                                            shape=(np.nan,),
-                                            dtype=dtype)
-                    for pred in preds]
-
-                if output_futures:
-                    return preds_arr
-                else:
-                    return dask.array.concatenate(preds_arr, axis=0,
-                                                  allow_unknown_chunksizes=True
-                                                  )
->>>>>>> f65e690c
 
         else:
-            preds = [func(model, lock, part[0])
+            preds = [func(model, part[0])
                      for part in X_d]
             dtype = X.dtype if output_dtype is None else output_dtype
 
@@ -171,104 +123,40 @@
                                                 allow_unknown_chunksizes=True
                                                 )
 
-<<<<<<< HEAD
                 return output if delayed else output.persist()
 
         else:
             output = preds if output_futures \
                 else dask.dataframe.from_delayed(preds)
-=======
-            func_futures = [self.client.submit(
-                func,
-                scattered,
-                # lock,
-                p,
-                **kwargs,
-                workers=[w],
-                key=uuid1()) for w, p in data.gpu_futures]
->>>>>>> f65e690c
 
             return output if delayed else output.persist()
 
 
 class DelayedPredictionMixin(DelayedParallelFunc):
 
-<<<<<<< HEAD
-    def _predict(self, X, delayed=True, parallelism=5, **kwargs):
-        return self._run_parallel_func(_predict_func, X, 1, delayed,
-                                       parallelism, **kwargs)
-=======
-    def _predict(self, X, delayed=True, max_parallelism=25, **kwargs):
-        """
-        Makes predictions for X and returns a dask collection.
-
-        Parameters
-        ----------
-        X : Dask cuDF dataframe  or CuPy backed Dask Array (n_rows, n_features)
-            Distributed dense matrix (floats or doubles) of shape
-            (n_samples, n_features).
-
-        delayed : bool return lazy (delayed) result?
-
-        max_parallelism : int
-            Amount of concurrent partitions that will be processed
-            per worker. This bounds the total amount of temporary
-            workspace memory on the GPU that will need to be allocated
-            at any time.
-
-        Returns
-        -------
-        y : dask cuDF (n_rows, 1)
-        """
-
+    def _predict(self, X, delayed=True, **kwargs):
         return self._run_parallel_func(_predict_func, X, delayed,
-                                       max_parallelism, **kwargs)
->>>>>>> f65e690c
+                                       **kwargs)
 
 
 class DelayedTransformMixin(DelayedParallelFunc):
 
-<<<<<<< HEAD
-    def _transform(self, X, n_dims=1, delayed=True, parallelism=5, **kwargs):
+    def _transform(self, X, n_dims=1, delayed=True, **kwargs):
         return self._run_parallel_func(_transform_func,
                                        X,
                                        n_dims,
                                        delayed,
-                                       parallelism, **kwargs)
+                                       **kwargs)
 
-=======
-    def _transform(self, X, delayed=True, max_parallelism=5, **kwargs):
-        """
-        Call transform on the partitions of X and produce a dask collection.
-
-        Parameters
-        ----------
-        X : Dask cuDF dataframe  or CuPy backed Dask Array (n_rows, n_features)
-            Distributed dense matrix (floats or doubles) of shape
-            (n_samples, n_features).
-
-        delayed : bool return lazy (delayed) result?
-
-        max_parallelism : int
-            Amount of concurrent partitions that will be processed
-            per worker. This bounds the total amount of temporary
-            workspace memory on the GPU that will need to be allocated
-            at any time.
->>>>>>> f65e690c
 
 class DelayedInverseTransformMixin(DelayedParallelFunc):
 
-<<<<<<< HEAD
-    def _transform(self, X, n_dims=1, delayed=True, parallelism=5, **kwargs):
+    def _transform(self, X, n_dims=1, delayed=True, **kwargs):
         return self._run_parallel_func(_inverse_transform_func,
                                        X,
                                        n_dims,
                                        delayed,
-                                       parallelism, **kwargs)
-=======
-        return self._run_parallel_func(_transform_func, X, delayed,
-                                       max_parallelism, **kwargs)
->>>>>>> f65e690c
+                                       **kwargs)
 
 
 def mnmg_import(func):
@@ -286,21 +174,12 @@
 
 
 def _predict_func(model, data, **kwargs):
-    ret = model.predict(data, **kwargs)
-    return ret
+    return model.predict(data, **kwargs)
 
 
 def _transform_func(model, data, **kwargs):
-    ret = model.transform(data, **kwargs)
-<<<<<<< HEAD
-    lock.release()
-    return ret
+    return model.transform(data, **kwargs)
 
 
-def _inverse_transform_func(model, lock, data, **kwargs):
-    lock.acquire()
-    ret = model.inverse_transform(data, **kwargs)
-    lock.release()
-=======
->>>>>>> f65e690c
-    return ret+def _inverse_transform_func(model, data, **kwargs):
+    return model.inverse_transform(data, **kwargs)