--- conflicted
+++ resolved
@@ -35,10 +35,7 @@
 from sklearn.metrics import accuracy_score as sk_acc_score
 from sklearn.metrics.cluster import adjusted_rand_score as sk_ars
 from sklearn.metrics.cluster import homogeneity_score as sk_homogeneity_score
-<<<<<<< HEAD
 from sklearn.metrics.cluster import completeness_score as sk_completeness_score
-=======
->>>>>>> b6426250
 from sklearn.metrics.cluster import mutual_info_score as sk_mutual_info_score
 from sklearn.preprocessing import StandardScaler
 
@@ -186,7 +183,6 @@
                                       dtype=np.int32)
 
 
-<<<<<<< HEAD
 def score_completeness(ground_truth, predictions, use_handle):
     return score_labeling_with_handle(cuml.metrics.completeness_score,
                                       ground_truth,
@@ -195,8 +191,6 @@
                                       dtype=np.int32)
 
 
-=======
->>>>>>> b6426250
 def score_mutual_info(ground_truth, predictions, use_handle):
     return score_labeling_with_handle(cuml.metrics.mutual_info_score,
                                       ground_truth,
@@ -247,7 +241,6 @@
 
 
 @pytest.mark.parametrize('use_handle', [True, False])
-<<<<<<< HEAD
 @pytest.mark.parametrize('input_range', [[0, 2],
                                          [-5, 20],
                                          [int(-10e2), int(10e2)]])
@@ -261,8 +254,6 @@
 
 
 @pytest.mark.parametrize('use_handle', [True, False])
-=======
->>>>>>> b6426250
 @pytest.mark.parametrize('input_labels', [([0, 0, 1, 1], [1, 1, 0, 0]),
                                           ([0, 0, 1, 1], [0, 0, 1, 1]),
                                           ([0, 0, 1, 1], [0, 0, 1, 2]),
@@ -272,6 +263,44 @@
 def test_mutual_info_score(use_handle, input_labels):
     score = score_mutual_info(*input_labels, use_handle)
     ref = sk_mutual_info_score(*input_labels)
+    np.testing.assert_almost_equal(score, ref, decimal=4)
+
+
+@pytest.mark.parametrize('use_handle', [True, False])
+@pytest.mark.parametrize('input_range', [[0, 1000],
+                                         [-1000, 1000]])
+def test_mutual_info_score_big_array(use_handle, input_range):
+    a, b, _, _ = generate_random_labels(lambda rd: rd.randint(*input_range,
+                                                              int(10e4),
+                                                              dtype=np.int32))
+    score = score_mutual_info(a, b, use_handle)
+    ref = sk_mutual_info_score(a, b)
+    np.testing.assert_almost_equal(score, ref, decimal=4)
+
+
+@pytest.mark.parametrize('use_handle', [True, False])
+@pytest.mark.parametrize('n', [14])
+def test_mutual_info_score_range_equal_samples(use_handle, n):
+    input_range = (-n, n)
+    a, b, _, _ = generate_random_labels(lambda rd: rd.randint(*input_range,
+                                                              n,
+                                                              dtype=np.int32))
+    score = score_mutual_info(a, b, use_handle)
+    ref = sk_mutual_info_score(a, b)
+    np.testing.assert_almost_equal(score, ref, decimal=4)
+
+
+@pytest.mark.parametrize('use_handle', [True, False])
+@pytest.mark.parametrize('input_range', [[0, 19],
+                                         [0, 2],
+                                         [-5, 20]])
+@pytest.mark.parametrize('n_samples', [129, 258])
+def test_mutual_info_score_many_blocks(use_handle, input_range, n_samples):
+    a, b, _, _ = generate_random_labels(lambda rd: rd.randint(*input_range,
+                                                              n_samples,
+                                                              dtype=np.int32))
+    score = score_mutual_info(a, b, use_handle)
+    ref = sk_mutual_info_score(a, b)
     np.testing.assert_almost_equal(score, ref, decimal=4)
 
 
