--- conflicted
+++ resolved
@@ -153,8 +153,7 @@
 # Build and (optionally) install libcuml + tests
 if [ "${MAKE_TARGETS}" != "" ]; then
     cd ${LIBCUML_BUILD_DIR}
-<<<<<<< HEAD
-    make -j${PARALLEL_LEVEL} cuml++ cuml ml ml_mg VERBOSE=${VERBOSE} ${INSTALL_TARGET}
+    make -j${PARALLEL_LEVEL} ${MAKE_TARGETS} VERBOSE=${VERBOSE} ${INSTALL_TARGET}
 
     mkdir -p ${CUML_COMMS_BUILD_DIR}
     cd ${CUML_COMMS_BUILD_DIR}
@@ -165,9 +164,6 @@
 
     cd ${CUML_COMMS_BUILD_DIR}
     make -j${PARALLEL_LEVEL} VERBOSE=${VERBOSE} ${INSTALL_TARGET}
-=======
-    make -j${PARALLEL_LEVEL} ${MAKE_TARGETS} VERBOSE=${VERBOSE} ${INSTALL_TARGET}
->>>>>>> 4e7d31f1
 fi
 
 # Build and (optionally) install the cuml Python package
