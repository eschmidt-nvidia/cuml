--- conflicted
+++ resolved
@@ -43,13 +43,8 @@
     - libcumlprims {{ minor_version }}
     - cupy>=7.8.0,<10.0.0a0
     - treelite=1.3.0
-<<<<<<< HEAD
-    - nccl>=2.8.4
+    - nccl>=2.9.9
     - ucx-py 0.21
-=======
-    - nccl>=2.9.9
-    - ucx-py 0.20
->>>>>>> f6ecca38
     - ucx-proc=*=gpu
     - dask>=2.12.0
     - distributed>=2.12.0
