--- conflicted
+++ resolved
@@ -93,18 +93,10 @@
         packages:
           - c-compiler
           - cxx-compiler
-<<<<<<< HEAD
-          - libcumlprims=23.06.*
-          - libraft-headers=23.06.*
-          - libraft-distance=23.06.*
-          - libraft-nn=23.06.*
-          - rmm=23.06.*
-=======
-          - libcumlprims==23.4.*
-          - libraft==23.4.*
-          - libraft-headers==23.4.*
-          - librmm==23.4.*
->>>>>>> 79bfc479
+          - libcumlprims==23.6.*
+          - libraft==23.6.*
+          - libraft-headers==23.6.*
+          - librmm==23.6.*
     specific:
       - output_types: conda
         matrices:
@@ -126,27 +118,21 @@
           - scikit-build>=0.13.1
           - cython>=0.29,<0.30
           - &treelite treelite==3.1.0
-          - pylibraft==23.4.*
-          - rmm==23.4.*
+          - pylibraft==23.6.*
+          - rmm==23.6.*
       - output_types: pyproject
         packages:
-<<<<<<< HEAD
-          - cudf=23.06.*
-          - raft-dask=23.06.*
-          - pylibraft=23.06.*
-=======
           - wheel
           - setuptools
           - &treelite_runtime treelite_runtime==3.1.0
->>>>>>> 79bfc479
   py_run:
     common:
       - output_types: [conda, requirements, pyproject]
         packages:
-          - cudf==23.4.*
+          - cudf==23.6.*
           - dask>=2023.1.1
-          - dask-cuda==23.4.*
-          - dask-cudf==23.4.*
+          - dask-cuda==23.6.*
+          - dask-cudf==23.6.*
           - distributed>=2023.1.1
           - joblib>=0.11
           - numba
@@ -155,21 +141,15 @@
             # installation/run_constrained for conda)?
           - seaborn
           - scipy
-          - raft-dask==23.4.*
+          - raft-dask==23.6.*
           - *treelite
       - output_types: [conda, requirements]
         packages:
           - cupy>=9.5.0,<12.0.0a0
       - output_types: pyproject
         packages:
-<<<<<<< HEAD
-          - cupy>=7.8.0,<12.0.0a0
-          - dask-cuda=23.06.*
-          - dask-cudf=23.06.*
-=======
           - &cupy_pip cupy-cuda11x>=9.5.0,<12.0.0a0
           - *treelite_runtime
->>>>>>> 79bfc479
     specific:
       - output_types: requirements
         matrices:
